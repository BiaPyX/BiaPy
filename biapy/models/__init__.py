import importlib
import os
import torch
import numpy as np
import torch.nn as nn
from torchinfo import summary 

from biapy.utils.misc import is_main_process
from biapy.engine import prepare_optimizer
from biapy.models.blocks import get_activation

def build_model(cfg, job_identifier, device):
    """
    Build selected model

    Parameters
    ----------
    cfg : YACS CN object
        Configuration.

    job_identifier: str
        Job name.

    device : Torch device
        Using device ("cpu" or "cuda" for GPU). 
    Returns
    -------
    model : Keras model
        Selected model.
    """
    # Import the model
    if 'efficientnet' in cfg.MODEL.ARCHITECTURE.lower():
        modelname = 'efficientnet'
    else:
        modelname = str(cfg.MODEL.ARCHITECTURE).lower()
    mdl = importlib.import_module('biapy.models.'+modelname)
    names = [x for x in mdl.__dict__ if not x.startswith("_")]
    globals().update({k: getattr(mdl, k) for k in names})

    ndim = 3 if cfg.PROBLEM.NDIM == "3D" else 2

    # Model building
    if modelname in ['unet', 'resunet', 'resunet++', 'seunet', 'resunet_se', 'attention_unet']:
        args = dict(image_shape=cfg.DATA.PATCH_SIZE, activation=cfg.MODEL.ACTIVATION.lower(), feature_maps=cfg.MODEL.FEATURE_MAPS, 
            drop_values=cfg.MODEL.DROPOUT_VALUES, normalization=cfg.MODEL.NORMALIZATION, k_size=cfg.MODEL.KERNEL_SIZE,
            upsample_layer=cfg.MODEL.UPSAMPLE_LAYER, z_down=cfg.MODEL.Z_DOWN)
        if modelname == 'unet':
            f_name = U_Net
        elif modelname == 'resunet':
            f_name = ResUNet
            args['isotropy'] = cfg.MODEL.ISOTROPY
            args['larger_io'] = cfg.MODEL.LARGER_IO
        elif modelname == 'resunet++':
            f_name = ResUNetPlusPlus
        elif modelname == 'attention_unet':
            f_name = Attention_U_Net
        elif modelname == 'seunet':
            f_name = SE_U_Net
            args['isotropy'] = cfg.MODEL.ISOTROPY
            args['larger_io'] = cfg.MODEL.LARGER_IO
        elif modelname == 'resunet_se':
            f_name = ResUNet_SE
            args['isotropy'] = cfg.MODEL.ISOTROPY
            args['larger_io'] = cfg.MODEL.LARGER_IO

        args['output_channels'] = cfg.PROBLEM.INSTANCE_SEG.DATA_CHANNELS if cfg.PROBLEM.TYPE == 'INSTANCE_SEG' else None        
        if cfg.PROBLEM.TYPE == 'SUPER_RESOLUTION':
            args['upsampling_factor'] = cfg.PROBLEM.SUPER_RESOLUTION.UPSCALING
            args['upsampling_position'] = cfg.MODEL.UNET_SR_UPSAMPLE_POSITION
            args['n_classes'] = cfg.DATA.PATCH_SIZE[-1]
        else:
            args['n_classes'] = cfg.MODEL.N_CLASSES if cfg.PROBLEM.TYPE != 'DENOISING' else cfg.DATA.PATCH_SIZE[-1]
        model = f_name(**args)
    else:
        if modelname == 'simple_cnn':
            model = simple_CNN(image_shape=cfg.DATA.PATCH_SIZE, activation=cfg.MODEL.ACTIVATION.lower(), n_classes=cfg.MODEL.N_CLASSES)
        elif 'efficientnet' in modelname:
            shape = (224, 224)+(cfg.DATA.PATCH_SIZE[-1],) if cfg.DATA.PATCH_SIZE[:-1] != (224, 224) else cfg.DATA.PATCH_SIZE
            model = efficientnet(cfg.MODEL.ARCHITECTURE.lower(), shape, n_classes=cfg.MODEL.N_CLASSES)
        elif modelname == 'vit':
            args = dict(img_size=cfg.DATA.PATCH_SIZE[0], patch_size=cfg.MODEL.VIT_TOKEN_SIZE, in_chans=cfg.DATA.PATCH_SIZE[-1],  
                ndim=ndim, num_classes=cfg.MODEL.N_CLASSES, norm_layer=partial(nn.LayerNorm, eps=1e-6))
            if cfg.MODEL.VIT_MODEL == "custom":
                args2 = dict(embed_dim=cfg.MODEL.VIT_EMBED_DIM, depth=cfg.MODEL.VIT_NUM_LAYERS, num_heads=cfg.MODEL.VIT_NUM_HEADS, 
                    mlp_ratio=cfg.MODEL.VIT_MLP_RATIO, drop_rate=cfg.MODEL.DROPOUT_VALUES[0])
                args.update(args2)
                model = VisionTransformer(**args)
            else:
                model = eval(cfg.MODEL.VIT_MODEL)(**args)
        elif modelname == 'multiresunet':
            args = dict(input_channels=cfg.DATA.PATCH_SIZE[-1], ndim=ndim, alpha=1.67, z_down=cfg.MODEL.Z_DOWN)
            args['output_channels'] = cfg.PROBLEM.INSTANCE_SEG.DATA_CHANNELS if cfg.PROBLEM.TYPE == 'INSTANCE_SEG' else None
            if cfg.PROBLEM.TYPE == 'SUPER_RESOLUTION':
                args['upsampling_factor'] = cfg.PROBLEM.SUPER_RESOLUTION.UPSCALING
                args['upsampling_position'] = cfg.MODEL.UNET_SR_UPSAMPLE_POSITION
                args['n_classes'] = cfg.DATA.PATCH_SIZE[-1]
            else:
                args['n_classes'] = cfg.MODEL.N_CLASSES if cfg.PROBLEM.TYPE != 'DENOISING' else cfg.DATA.PATCH_SIZE[-1]
            model = MultiResUnet(**args)
        elif modelname == 'unetr':
            args = dict(input_shape=cfg.DATA.PATCH_SIZE, patch_size=cfg.MODEL.VIT_TOKEN_SIZE, embed_dim=cfg.MODEL.VIT_EMBED_DIM,
                depth=cfg.MODEL.VIT_NUM_LAYERS, num_heads=cfg.MODEL.VIT_NUM_HEADS, mlp_ratio=cfg.MODEL.VIT_MLP_RATIO, 
                num_filters=cfg.MODEL.UNETR_VIT_NUM_FILTERS, n_classes=cfg.MODEL.N_CLASSES, 
                decoder_activation=cfg.MODEL.UNETR_DEC_ACTIVATION, ViT_hidd_mult=cfg.MODEL.UNETR_VIT_HIDD_MULT, 
<<<<<<< HEAD
                normalization=cfg.MODEL.NORMALIZATION, dropout=cfg.MODEL.DROPOUT_VALUES[0])
=======
                batch_norm=cfg.MODEL.BATCH_NORMALIZATION, dropout=cfg.MODEL.DROPOUT_VALUES[0], k_size=cfg.MODEL.UNETR_DEC_KERNEL_SIZE)
>>>>>>> 4c409840
            args['output_channels'] = cfg.PROBLEM.INSTANCE_SEG.DATA_CHANNELS if cfg.PROBLEM.TYPE == 'INSTANCE_SEG' else None
            model = UNETR(**args)
        elif modelname == 'edsr':
            model = EDSR(ndim=ndim, num_filters=64, num_of_residual_blocks=16, upsampling_factor=cfg.PROBLEM.SUPER_RESOLUTION.UPSCALING, 
                num_channels=cfg.DATA.PATCH_SIZE[-1])
        elif modelname == 'rcan':
            scale = cfg.PROBLEM.SUPER_RESOLUTION.UPSCALING
            if type(scale) is tuple:
                scale = scale[0]
            model = rcan(ndim=ndim, filters=16, scale=scale, n_sub_block=int(np.log2(scale)), num_channels=cfg.DATA.PATCH_SIZE[-1])
        elif modelname == 'dfcan':
            model = DFCAN(ndim=ndim, input_shape=cfg.DATA.PATCH_SIZE, scale=cfg.PROBLEM.SUPER_RESOLUTION.UPSCALING, n_ResGroup = 4, n_RCAB = 4)
        elif modelname == 'wdsr':
            model = wdsr(scale=cfg.PROBLEM.SUPER_RESOLUTION.UPSCALING, num_filters=32, num_res_blocks=8, res_block_expansion=6, 
                num_channels=cfg.DATA.PATCH_SIZE[-1])
        elif modelname == 'mae':
            model = MaskedAutoencoderViT(
                img_size=cfg.DATA.PATCH_SIZE[0], patch_size=cfg.MODEL.VIT_TOKEN_SIZE, in_chans=cfg.DATA.PATCH_SIZE[-1],  
                ndim=ndim, norm_layer=partial(nn.LayerNorm, eps=1e-6), embed_dim=cfg.MODEL.VIT_EMBED_DIM, 
                depth=cfg.MODEL.VIT_NUM_LAYERS, num_heads=cfg.MODEL.VIT_NUM_HEADS, decoder_embed_dim=512, decoder_depth=8, 
                decoder_num_heads=16, mlp_ratio=cfg.MODEL.VIT_MLP_RATIO, masking_type=cfg.MODEL.MAE_MASK_TYPE, 
                mask_ratio=cfg.MODEL.MAE_MASK_RATIO, device=device)
                 
    # Check the network created
    model.to(device)
    if cfg.PROBLEM.NDIM == '2D':
        sample_size = (1,cfg.DATA.PATCH_SIZE[2], cfg.DATA.PATCH_SIZE[0], cfg.DATA.PATCH_SIZE[1])
    else:
        sample_size = (1,cfg.DATA.PATCH_SIZE[3], cfg.DATA.PATCH_SIZE[0], cfg.DATA.PATCH_SIZE[1], cfg.DATA.PATCH_SIZE[2])
    summary(model, input_size=sample_size, col_names=("input_size", "output_size", "num_params"), depth=10,
        device="cpu" if "cuda" not in device.type else "cuda")
    return model


def build_torchvision_model(cfg, device):
    # Find model in TorchVision
    if 'quantized_' in cfg.MODEL.TORCHVISION_MODEL_NAME:
        mdl = importlib.import_module('torchvision.models.quantization', cfg.MODEL.TORCHVISION_MODEL_NAME)
        w_prefix = "_quantizedweights"
        tc_model_name = cfg.MODEL.TORCHVISION_MODEL_NAME.replace('quantized_','')
        mdl_weigths = importlib.import_module('torchvision.models', cfg.MODEL.TORCHVISION_MODEL_NAME)
    else:
        w_prefix = "_weights"
        tc_model_name = cfg.MODEL.TORCHVISION_MODEL_NAME
        if cfg.PROBLEM.TYPE == 'CLASSIFICATION':
            mdl = importlib.import_module('torchvision.models', cfg.MODEL.TORCHVISION_MODEL_NAME)
        elif cfg.PROBLEM.TYPE == 'SEMANTIC_SEG':
            mdl = importlib.import_module('torchvision.models.segmentation', cfg.MODEL.TORCHVISION_MODEL_NAME)
        elif cfg.PROBLEM.TYPE in ['INSTANCE_SEG', 'DETECTION']:
            mdl = importlib.import_module('torchvision.models.detection', cfg.MODEL.TORCHVISION_MODEL_NAME)
        mdl_weigths = mdl

    # Import model and weights
    names = [x for x in mdl.__dict__ if not x.startswith("_")]
    for weight_name in names:
        if tc_model_name+w_prefix in weight_name.lower():
            break 
    weight_name = weight_name.replace('Quantized','')     
    print(f"Pytorch model selected: {tc_model_name} (weights: {weight_name})")
    globals().update(
        {
            tc_model_name: getattr(mdl, tc_model_name), 
            weight_name: getattr(mdl_weigths, weight_name)
        })

    # Load model and weights 
    model_torchvision_weights = eval(weight_name).DEFAULT
    args = {}
    model = eval(tc_model_name)(weights=model_torchvision_weights)

    # Create new head
    sample_size = None
    out_classes = cfg.MODEL.N_CLASSES if cfg.MODEL.N_CLASSES > 2 else 1
    if cfg.PROBLEM.TYPE == 'CLASSIFICATION':
        if cfg.MODEL.N_CLASSES != 1000: # 1000 classes are the ones by default in ImageNet, which are the weights loaded by default
            print(f"WARNING: Model's head changed from 1000 to {out_classes} so a finetunning is required to have good results")
            if cfg.MODEL.TORCHVISION_MODEL_NAME in ['squeezenet1_0', 'squeezenet1_1']:
                head = torch.nn.Conv2d(model.classifier[1].in_channels, out_classes, kernel_size=1, stride=1)
                model.classifier[1] = head
            else:
                if hasattr(model, 'fc'):
                    layer = "fc"
                elif hasattr(model, 'classifier'):
                    layer = 'classifier'
                else: 
                    layer = "head"
                if isinstance(getattr(model, layer), list) or isinstance(getattr(model, layer), torch.nn.modules.container.Sequential):
                    head = torch.nn.Linear(getattr(model, layer)[-1].in_features, out_classes, bias=True)
                    getattr(model, layer)[-1] = head
                else:
                    head = torch.nn.Linear(getattr(model, layer).in_features, out_classes, bias=True)
                    setattr(model, layer, head)
            
            # Fix sample input shape as required by some models
            if cfg.MODEL.TORCHVISION_MODEL_NAME in ['maxvit_t']:
                sample_size = (1, 3, 224, 224)
    elif cfg.PROBLEM.TYPE == 'SEMANTIC_SEG':        
        head = torch.nn.Conv2d(model.classifier[-1].in_channels, out_classes, kernel_size=1, stride=1)
        model.classifier[-1] = head
        head = torch.nn.Conv2d(model.aux_classifier[-1].in_channels, out_classes, kernel_size=1, stride=1)
        model.aux_classifier[-1] = head
    elif cfg.PROBLEM.TYPE == 'INSTANCE_SEG':
        # MaskRCNN
        if cfg.MODEL.N_CLASSES != 91: # 91 classes are the ones by default in MaskRCNN
            cls_score = torch.nn.Linear(in_features=1024, out_features=out_classes, bias=True)
            model.roi_heads.box_predictor.cls_score = cls_score
            mask_fcn_logits = torch.nn.Conv2d(model.roi_heads.mask_predictor.mask_fcn_logits.in_channels, out_classes, kernel_size=1, stride=1)
            model.roi_heads.mask_predictor.mask_fcn_logits = mask_fcn_logits
            print(f"Model's head changed from 91 to {out_classes} so a finetunning is required")

    # Check the network created
    model.to(device)
    if sample_size is None:
        if cfg.PROBLEM.NDIM == '2D':
            sample_size = (1,cfg.DATA.PATCH_SIZE[2], cfg.DATA.PATCH_SIZE[0], cfg.DATA.PATCH_SIZE[1])
        else:
            sample_size = (1,cfg.DATA.PATCH_SIZE[3], cfg.DATA.PATCH_SIZE[0], cfg.DATA.PATCH_SIZE[1], cfg.DATA.PATCH_SIZE[2])

    summary(model, input_size=sample_size, col_names=("input_size", "output_size", "num_params"), depth=10,
        device="cpu" if "cuda" not in device.type else "cuda")

    return model, model_torchvision_weights.transforms()<|MERGE_RESOLUTION|>--- conflicted
+++ resolved
@@ -102,11 +102,7 @@
                 depth=cfg.MODEL.VIT_NUM_LAYERS, num_heads=cfg.MODEL.VIT_NUM_HEADS, mlp_ratio=cfg.MODEL.VIT_MLP_RATIO, 
                 num_filters=cfg.MODEL.UNETR_VIT_NUM_FILTERS, n_classes=cfg.MODEL.N_CLASSES, 
                 decoder_activation=cfg.MODEL.UNETR_DEC_ACTIVATION, ViT_hidd_mult=cfg.MODEL.UNETR_VIT_HIDD_MULT, 
-<<<<<<< HEAD
-                normalization=cfg.MODEL.NORMALIZATION, dropout=cfg.MODEL.DROPOUT_VALUES[0])
-=======
-                batch_norm=cfg.MODEL.BATCH_NORMALIZATION, dropout=cfg.MODEL.DROPOUT_VALUES[0], k_size=cfg.MODEL.UNETR_DEC_KERNEL_SIZE)
->>>>>>> 4c409840
+                normalization=cfg.MODEL.NORMALIZATION, dropout=cfg.MODEL.DROPOUT_VALUES[0], k_size=cfg.MODEL.UNETR_DEC_KERNEL_SIZE)
             args['output_channels'] = cfg.PROBLEM.INSTANCE_SEG.DATA_CHANNELS if cfg.PROBLEM.TYPE == 'INSTANCE_SEG' else None
             model = UNETR(**args)
         elif modelname == 'edsr':
