--- conflicted
+++ resolved
@@ -30,11 +30,7 @@
 
         # Super-resolution check. if random_crops_in_DA is activated the images have not been cropped yet,
         # so this check can not be done and it will be done in the random crop
-<<<<<<< HEAD
-        if not self.random_crops_in_DA and self.Y_provided and self.random_crop_scale != 1:
-=======
         if not self.random_crops_in_DA and self.Y_provided and any([x != 1 for x in self.random_crop_scale]):
->>>>>>> da89c67b
             s = [img.shape[0]*self.random_crop_scale[0], img.shape[1]*self.random_crop_scale[1]]
             if all(x!=y for x,y in zip(s,mask.shape[:-1])):
                 raise ValueError("Images loaded need to be LR and its HR version. LR shape:"
