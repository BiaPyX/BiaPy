import os
import numpy as np
import collections
import requests
from pathlib import Path
from biapy.utils.misc import get_checkpoint_path
from biapy.utils.util import check_value

def check_configuration(cfg, jobname, check_data_paths=True):
    """
    Check if the configuration is good. 
    """

    if cfg.SYSTEM.NUM_WORKERS < 0:
        raise ValueError("'SYSTEM.NUM_WORKERS' can not be less than 0")

    dim_count = 2 if cfg.PROBLEM.NDIM == '2D' else 3

    # Adjust overlap and padding in the default setting if it was not set
    opts = []
    if cfg.PROBLEM.NDIM == '3D':
        if cfg.DATA.TRAIN.OVERLAP == (0,0):
            opts.extend(['DATA.TRAIN.OVERLAP', (0,0,0)])
        if cfg.DATA.TRAIN.PADDING == (0,0):
            opts.extend(['DATA.TRAIN.PADDING', (0,0,0)])
        if cfg.DATA.VAL.OVERLAP == (0,0):
            opts.extend(['DATA.VAL.OVERLAP', (0,0,0)])
        if cfg.DATA.VAL.PADDING == (0,0):
            opts.extend(['DATA.VAL.PADDING', (0,0,0)])
        if cfg.DATA.TEST.OVERLAP == (0,0):
            opts.extend(['DATA.TEST.OVERLAP', (0,0,0)])
        if cfg.DATA.TEST.PADDING == (0,0):
            opts.extend(['DATA.TEST.PADDING', (0,0,0)])

    # Adjust channel weights 
    if cfg.PROBLEM.TYPE == 'INSTANCE_SEG':
        channels_provided = len(cfg.PROBLEM.INSTANCE_SEG.DATA_CHANNELS.replace('Dv2','D'))
        if cfg.MODEL.N_CLASSES > 2: 
            channels_provided += 1
        if len(cfg.PROBLEM.INSTANCE_SEG.DATA_CHANNEL_WEIGHTS) != channels_provided:
            if cfg.PROBLEM.INSTANCE_SEG.DATA_CHANNEL_WEIGHTS == (1, 1):
                opts.extend(['PROBLEM.INSTANCE_SEG.DATA_CHANNEL_WEIGHTS', (1,)*channels_provided])    

    if cfg.DATA.TRAIN.MINIMUM_FOREGROUND_PER != -1:
        if not check_value(cfg.DATA.TRAIN.MINIMUM_FOREGROUND_PER):
            raise ValueError("DATA.TRAIN.MINIMUM_FOREGROUND_PER not in [0, 1] range")
        if cfg.PROBLEM.TYPE not in ['SEMANTIC_SEG', 'INSTANCE_SEG', 'DETECTION']:
            raise ValueError("'DATA.TRAIN.MINIMUM_FOREGROUND_PER' can only be set in 'SEMANTIC_SEG', 'INSTANCE_SEG' and 'DETECTION' workflows")

    if len(cfg.DATA.TRAIN.RESOLUTION) == 1 and cfg.DATA.TRAIN.RESOLUTION[0] == -1:
        opts.extend(['DATA.TRAIN.RESOLUTION', (1,)*dim_count])
    if len(cfg.DATA.VAL.RESOLUTION) == 1 and cfg.DATA.VAL.RESOLUTION[0] == -1:
        opts.extend(['DATA.VAL.RESOLUTION', (1,)*dim_count])
    if len(cfg.DATA.TEST.RESOLUTION) == 1 and cfg.DATA.TEST.RESOLUTION[0] == -1:
        opts.extend(['DATA.TEST.RESOLUTION', (1,)*dim_count])

    if cfg.TEST.POST_PROCESSING.DET_WATERSHED and cfg.PROBLEM.TYPE != 'DETECTION':
        raise ValueError("'TEST.POST_PROCESSING.DET_WATERSHED' can only be set when 'PROBLEM.TYPE' is 'DETECTION'")
    if cfg.TEST.POST_PROCESSING.DET_WATERSHED:
        for x in cfg.TEST.POST_PROCESSING.DET_WATERSHED_FIRST_DILATION:
            if not isinstance(x, list):
                raise ValueError("'TEST.POST_PROCESSING.DET_WATERSHED_FIRST_DILATION' needs to be a list of list") 
            if any(y == -1 for y in x):
                raise ValueError("Please set 'TEST.POST_PROCESSING.DET_WATERSHED_FIRST_DILATION' when using 'TEST.POST_PROCESSING.DET_WATERSHED_FIRST_DILATION'")
            if len(x) != dim_count:
                raise ValueError("'TEST.POST_PROCESSING.DET_WATERSHED_FIRST_DILATION' needs to be of dimension {} for {} problem".format(dim_count, cfg.PROBLEM.NDIM))
        if cfg.TEST.POST_PROCESSING.DET_WATERSHED_DONUTS_CLASSES != [-1]:
            if len(cfg.TEST.POST_PROCESSING.DET_WATERSHED_DONUTS_CLASSES) > cfg.MODEL.N_CLASSES:
                raise ValueError("'TEST.POST_PROCESSING.DET_WATERSHED_DONUTS_CLASSES' length can't be greater than 'MODEL.N_CLASSES'")
            if np.max(cfg.TEST.POST_PROCESSING.DET_WATERSHED_DONUTS_CLASSES) > cfg.MODEL.N_CLASSES:
                raise ValueError("'TEST.POST_PROCESSING.DET_WATERSHED_DONUTS_CLASSES' can not have a class number greater than 'MODEL.N_CLASSES'")
            min_class = np.min(cfg.TEST.POST_PROCESSING.DET_WATERSHED_DONUTS_CLASSES)
            if not all(cfg.TEST.POST_PROCESSING.DET_WATERSHED_DONUTS_CLASSES == np.array(range(min_class,len(cfg.TEST.POST_PROCESSING.DET_WATERSHED_DONUTS_CLASSES)+1))):
                raise ValueError("'TEST.POST_PROCESSING.DET_WATERSHED_DONUTS_CLASSES' must be consecutive, e.g [1,2,3,4..]") 
            if len(cfg.TEST.POST_PROCESSING.DET_WATERSHED_DONUTS_PATCH) != dim_count:
                raise ValueError("'TEST.POST_PROCESSING.DET_WATERSHED_DONUTS_PATCH' needs to be of dimension {} for {} problem".format(dim_count, cfg.PROBLEM.NDIM))

    if not (len(cfg.TEST.POST_PROCESSING.MEASURE_PROPERTIES.REMOVE_BY_PROPERTIES.PROPS) == \
        len(cfg.TEST.POST_PROCESSING.MEASURE_PROPERTIES.REMOVE_BY_PROPERTIES.VALUES) == \
        len(cfg.TEST.POST_PROCESSING.MEASURE_PROPERTIES.REMOVE_BY_PROPERTIES.SIGN)):
        raise ValueError("'TEST.POST_PROCESSING.MEASURE_PROPERTIES.REMOVE_BY_PROPERTIES.PROPS', 'TEST.POST_PROCESSING.MEASURE_PROPERTIES.REMOVE_BY_PROPERTIES.VALUES' and "
            "'TEST.POST_PROCESSING.MEASURE_PROPERTIES.REMOVE_BY_PROPERTIES.SIGN' need to have same length")
            
    if cfg.PROBLEM.TYPE == 'DETECTION':
        if cfg.TEST.POST_PROCESSING.MEASURE_PROPERTIES.ENABLE and \
            cfg.TEST.POST_PROCESSING.MEASURE_PROPERTIES.REMOVE_BY_PROPERTIES.ENABLE:
            for i in range(len(cfg.TEST.POST_PROCESSING.MEASURE_PROPERTIES.REMOVE_BY_PROPERTIES.PROPS)):
                if len(cfg.TEST.POST_PROCESSING.MEASURE_PROPERTIES.REMOVE_BY_PROPERTIES.PROPS[i]) > 1:
                    raise ValueError("In DETECTION 'TEST.POST_PROCESSING.MEASURE_PROPERTIES.REMOVE_BY_PROPERTIES.PROPS' can only be used for filtering 'circularity'.")
                if len(cfg.TEST.POST_PROCESSING.MEASURE_PROPERTIES.REMOVE_BY_PROPERTIES.PROPS[i]) == 1 and cfg.TEST.POST_PROCESSING.MEASURE_PROPERTIES.REMOVE_BY_PROPERTIES.PROPS[i][0] != 'circularity':  
                    raise ValueError("In DETECTION 'TEST.POST_PROCESSING.MEASURE_PROPERTIES.REMOVE_BY_PROPERTIES.PROPS' can only be used for filtering 'circularity'.")
    
    if cfg.TEST.POST_PROCESSING.MEASURE_PROPERTIES.ENABLE and \
        cfg.TEST.POST_PROCESSING.MEASURE_PROPERTIES.REMOVE_BY_PROPERTIES.ENABLE:
        if cfg.PROBLEM.TYPE not in ['INSTANCE_SEG', 'DETECTION']:
            raise ValueError("'TEST.POST_PROCESSING.MEASURE_PROPERTIES.REMOVE_BY_PROPERTIES.PROPS' can only be used in INSTANCE_SEG and DETECTION workflows")

        if len(cfg.TEST.POST_PROCESSING.MEASURE_PROPERTIES.REMOVE_BY_PROPERTIES.PROPS) == 0:
            raise ValueError("'TEST.POST_PROCESSING.MEASURE_PROPERTIES.REMOVE_BY_PROPERTIES.PROPS' can not be an empty list when "
                "'TEST.POST_PROCESSING.MEASURE_PROPERTIES.REMOVE_BY_PROPERTIES.ENABLE' is enabled")

        for i in range(len(cfg.TEST.POST_PROCESSING.MEASURE_PROPERTIES.REMOVE_BY_PROPERTIES.PROPS)):
            if not isinstance(cfg.TEST.POST_PROCESSING.MEASURE_PROPERTIES.REMOVE_BY_PROPERTIES.PROPS[i], list):
                raise ValueError("'TEST.POST_PROCESSING.MEASURE_PROPERTIES.REMOVE_BY_PROPERTIES.PROPS' need to be a list of list. E.g. [ ['circularity'], ['area', 'diameter'] ]")
            if not isinstance(cfg.TEST.POST_PROCESSING.MEASURE_PROPERTIES.REMOVE_BY_PROPERTIES.VALUES[i], list):
                raise ValueError("'TEST.POST_PROCESSING.MEASURE_PROPERTIES.REMOVE_BY_PROPERTIES.VALUES' need to be a list of list. E.g. [ [10], [15, 3] ]")
            if not isinstance(cfg.TEST.POST_PROCESSING.MEASURE_PROPERTIES.REMOVE_BY_PROPERTIES.SIGN[i], list):
                raise ValueError("'TEST.POST_PROCESSING.MEASURE_PROPERTIES.REMOVE_BY_PROPERTIES.SIGN' need to be a list of list. E.g. [ ['gt'], ['le', 'gt'] ]")

            if not (len(cfg.TEST.POST_PROCESSING.MEASURE_PROPERTIES.REMOVE_BY_PROPERTIES.PROPS[i]) == \
                len(cfg.TEST.POST_PROCESSING.MEASURE_PROPERTIES.REMOVE_BY_PROPERTIES.VALUES[i]) == \
                len(cfg.TEST.POST_PROCESSING.MEASURE_PROPERTIES.REMOVE_BY_PROPERTIES.SIGN[i])):
                raise ValueError("'TEST.POST_PROCESSING.MEASURE_PROPERTIES.REMOVE_BY_PROPERTIES.PROPS', 'TEST.POST_PROCESSING.MEASURE_PROPERTIES.REMOVE_BY_PROPERTIES.VALUES' and "
                    "'TEST.POST_PROCESSING.MEASURE_PROPERTIES.REMOVE_BY_PROPERTIES.SIGN' need to have same length")

            # Check for unique values 
            if len([item for item, count in collections.Counter(cfg.TEST.POST_PROCESSING.MEASURE_PROPERTIES.REMOVE_BY_PROPERTIES.PROPS[i]).items() if count > 1]) > 0:
                raise ValueError("Non repeated values are allowed in 'TEST.POST_PROCESSING.MEASURE_PROPERTIES.REMOVE_BY_PROPERTIES'")
            for j in range(len(cfg.TEST.POST_PROCESSING.MEASURE_PROPERTIES.REMOVE_BY_PROPERTIES.PROPS[i])):
                if cfg.TEST.POST_PROCESSING.MEASURE_PROPERTIES.REMOVE_BY_PROPERTIES.PROPS[i][j] not in ['circularity', 'npixels', 'area', 'diameter', 'elongation', 'sphericity', 'perimeter']:
                    raise ValueError("'TEST.POST_PROCESSING.MEASURE_PROPERTIES.REMOVE_BY_PROPERTIES.PROPS' can only be one among these: ['circularity', 'npixels', 'area', 'diameter', 'elongation', 'sphericity', 'perimeter']")
                if cfg.TEST.POST_PROCESSING.MEASURE_PROPERTIES.REMOVE_BY_PROPERTIES.PROPS[i][j] in ["circularity", "elongation"] and cfg.PROBLEM.NDIM != '2D':
                    raise ValueError("'circularity' or 'elongation' properties can only be measured in 2D images. Delete them from 'TEST.POST_PROCESSING.MEASURE_PROPERTIES.REMOVE_BY_PROPERTIES.PROPS'")
                if cfg.TEST.POST_PROCESSING.MEASURE_PROPERTIES.REMOVE_BY_PROPERTIES.PROPS[i][j] == "sphericity" and cfg.PROBLEM.NDIM != '3D':
                    raise ValueError("'sphericity' property can only be measured in 3D images. Delete it from 'TEST.POST_PROCESSING.MEASURE_PROPERTIES.REMOVE_BY_PROPERTIES.PROPS'")
                if cfg.TEST.POST_PROCESSING.MEASURE_PROPERTIES.REMOVE_BY_PROPERTIES.SIGN[i][j] not in ['gt', 'ge', 'lt', 'le']:
                    raise ValueError("'TEST.POST_PROCESSING.MEASURE_PROPERTIES.REMOVE_BY_PROPERTIES.SIGN' can only be one among these: ['gt', 'ge', 'lt', 'le']")
                if cfg.TEST.POST_PROCESSING.MEASURE_PROPERTIES.REMOVE_BY_PROPERTIES.PROPS[i][j] == "circularity" and not check_value(cfg.TEST.POST_PROCESSING.MEASURE_PROPERTIES.REMOVE_BY_PROPERTIES.VALUES[i][j]):
                    raise ValueError("Circularity can only have values in [0, 1] range (check  'TEST.POST_PROCESSING.MEASURE_PROPERTIES.REMOVE_BY_PROPERTIES.VALUES' values)")
                    
    if cfg.PROBLEM.TYPE != 'INSTANCE_SEG':  
        if cfg.TEST.POST_PROCESSING.VORONOI_ON_MASK:
            raise ValueError("'TEST.POST_PROCESSING.VORONOI_ON_MASK' can only be enabled in a 'INSTANCE_SEG' problem")
    if cfg.TEST.POST_PROCESSING.DET_WATERSHED and cfg.PROBLEM.TYPE != 'DETECTION':
        raise ValueError("'TEST.POST_PROCESSING.DET_WATERSHED' can only be set when 'PROBLEM.TYPE' is 'DETECTION'")

    if cfg.PROBLEM.NDIM == "2D":
        if (cfg.TEST.POST_PROCESSING.YZ_FILTERING or cfg.TEST.POST_PROCESSING.Z_FILTERING) \
            and not cfg.TEST.ANALIZE_2D_IMGS_AS_3D_STACK:
            raise ValueError("'TEST.POST_PROCESSING.YZ_FILTERING' and 'TEST.POST_PROCESSING.Z_FILTERING' is done only if"
                " 'TEST.ANALIZE_2D_IMGS_AS_3D_STACK' is enabled. Enable this last or disable those post-processing methods "
                "because it can not be applied to 2D images")
    if (cfg.TEST.POST_PROCESSING.YZ_FILTERING or cfg.TEST.POST_PROCESSING.Z_FILTERING) \
        and cfg.PROBLEM.TYPE not in ['SEMANTIC_SEG', 'INSTANCE_SEG', 'DETECTION']:
        raise ValueError("'TEST.POST_PROCESSING.YZ_FILTERING' or 'TEST.POST_PROCESSING.Z_FILTERING' can only be enabled "
            "when 'PROBLEM.TYPE' is among ['SEMANTIC_SEG', 'INSTANCE_SEG', 'DETECTION']")

    # First update is done here as some checks from this point need to have those updates 
    if len(opts) > 0:
        cfg.merge_from_list(opts)
        opts = []

    #### General checks ####
    assert cfg.PROBLEM.NDIM in ['2D', '3D'], "Problem needs to be '2D' or '3D'"
    assert cfg.PROBLEM.TYPE in ['SEMANTIC_SEG', 'INSTANCE_SEG', 'CLASSIFICATION', 'DETECTION', 'DENOISING', 'SUPER_RESOLUTION', 'SELF_SUPERVISED', 'IMAGE_TO_IMAGE'],\
        "PROBLEM.TYPE not in ['SEMANTIC_SEG', 'INSTANCE_SEG', 'CLASSIFICATION', 'DETECTION', 'DENOISING', 'SUPER_RESOLUTION', 'SELF_SUPERVISED', 'IMAGE_TO_IMAGE']"

    if cfg.PROBLEM.NDIM == '3D' and cfg.TEST.FULL_IMG:
        print("WARNING: TEST.FULL_IMG == True while using PROBLEM.NDIM == '3D'. As 3D images are usually 'huge'"
            ", full image statistics will be disabled to avoid GPU memory overflow")

    if cfg.LOSS.TYPE != "CE" and cfg.PROBLEM.TYPE not in ['SEMANTIC_SEG', 'DETECTION']:
        raise ValueError("Not implemented pipeline option: LOSS.TYPE != 'CE' only available in 'SEMANTIC_SEG' and 'DETECTION'")
    
    if cfg.TEST.ENABLE and cfg.TEST.ANALIZE_2D_IMGS_AS_3D_STACK and cfg.PROBLEM.NDIM == "3D":
        raise ValueError("'TEST.ANALIZE_2D_IMGS_AS_3D_STACK' makes no sense when the problem is 3D. Disable it.")

    if cfg.MODEL.SOURCE not in ["biapy", "bmz", "torchvision"]:
        raise ValueError("'MODEL.SOURCE' needs to be one between ['biapy', 'bmz', 'torchvision']")

    if cfg.MODEL.SOURCE == "bmz":
        if cfg.TRAIN.ENABLE:
            raise ValueError("Currently not supported to train a BMZ model")
        if cfg.MODEL.BMZ.SOURCE_MODEL_DOI == "":
            raise ValueError("'MODEL.BMZ.SOURCE_MODEL_DOI' needs to be configured when 'MODEL.SOURCE' is 'bmz'")

        # Check if the model exists
        url = 'http://www.doi.org/'+cfg.MODEL.BMZ.SOURCE_MODEL_DOI
        r = requests.get(url, stream=True, verify=True)
        if r.status_code >= 200 and r.status_code < 400:
            print(f'BMZ model DOI: {cfg.MODEL.BMZ.SOURCE_MODEL_DOI} found')
        else:
            raise ValueError(f'BMZ model DOI: {cfg.MODEL.BMZ.SOURCE_MODEL_DOI} not found. Aborting!')

    elif cfg.MODEL.SOURCE == "torchvision":
        if cfg.MODEL.TORCHVISION_MODEL_NAME == "":
            raise ValueError("'MODEL.TORCHVISION_MODEL_NAME' needs to be configured when 'MODEL.SOURCE' is 'torchvision'")
        if cfg.TEST.AUGMENTATION:
            print("WARNING: 'TEST.AUGMENTATION' is not available using TorchVision models")

    if cfg.TEST.AUGMENTATION and cfg.TEST.REDUCE_MEMORY:
        raise ValueError("'TEST.AUGMENTATION' and 'TEST.REDUCE_MEMORY' are incompatible as the function used to make the rotation "
            "does not support float16 data type.") 

    if cfg.MODEL.N_CLASSES > 2 and cfg.PROBLEM.TYPE not in ['SEMANTIC_SEG','INSTANCE_SEG','DETECTION','CLASSIFICATION',"IMAGE_TO_IMAGE"]:
        raise ValueError("'MODEL.N_CLASSES' can only be greater than 2 in the following workflows: 'SEMANTIC_SEG', "
            "'INSTANCE_SEG', 'DETECTION' and 'CLASSIFICATION'")

    model_arch = cfg.MODEL.ARCHITECTURE.lower()
    #### Semantic segmentation ####
    if cfg.PROBLEM.TYPE == 'SEMANTIC_SEG':
        if cfg.MODEL.SOURCE == "biapy":
            if cfg.MODEL.N_CLASSES < 2:
                raise ValueError("'MODEL.N_CLASSES' needs to be greater or equal 2 (binary case)")
            if cfg.LOSS.TYPE == "MASKED_BCE":
                if cfg.MODEL.N_CLASSES > 2:
                    raise ValueError("Not implemented pipeline option: N_CLASSES > 2 and MASKED_BCE")
        elif cfg.MODEL.SOURCE == "torchvision":
            if cfg.MODEL.TORCHVISION_MODEL_NAME not in ['deeplabv3_mobilenet_v3_large', 'deeplabv3_resnet101', 'deeplabv3_resnet50', \
                'fcn_resnet101', 'fcn_resnet50', 'lraspp_mobilenet_v3_large']:
                raise ValueError("'MODEL.SOURCE' must be one between ['deeplabv3_mobilenet_v3_large', 'deeplabv3_resnet101', "
                    "'deeplabv3_resnet50', 'fcn_resnet101', 'fcn_resnet50', 'lraspp_mobilenet_v3_large' ]")
            if cfg.MODEL.TORCHVISION_MODEL_NAME in ['deeplabv3_mobilenet_v3_large'] and cfg.DATA.PATCH_SIZE[-1] != 3:
                raise ValueError("'deeplabv3_mobilenet_v3_large' model expects 3 channel data (RGB). "
                    f"'DATA.PATCH_SIZE' set is {cfg.DATA.PATCH_SIZE}")
            if cfg.PROBLEM.NDIM == '3D':
                raise ValueError("TorchVision model's for semantic segmentation are only available for 2D images")
            if not cfg.TEST.FULL_IMG:
                raise ValueError("With TorchVision models for semantic segmentation workflow only 'TEST.FULL_IMG' setting is available, so "
                    "please set it.")
            if cfg.LOSS.TYPE != "CE":
                raise ValueError("Only 'LOSS.TYPE' = 'CE' is available in semantic segmentation workflow using TorchVision models")

    #### Instance segmentation ####
    if cfg.PROBLEM.TYPE == 'INSTANCE_SEG':
        assert cfg.PROBLEM.INSTANCE_SEG.DATA_CHANNELS in ['BC', 'BCM', 'BCD', 'BCDv2', 'Dv2', 'BDv2', 'BP', 'BD'],\
            "PROBLEM.INSTANCE_SEG.DATA_CHANNELS not in ['BC', 'BCM', 'BCD', 'BCDv2', 'Dv2', 'BDv2', 'BP', 'BD']"
        if len(cfg.PROBLEM.INSTANCE_SEG.DATA_CHANNEL_WEIGHTS) != channels_provided:
            raise ValueError("'PROBLEM.INSTANCE_SEG.DATA_CHANNEL_WEIGHTS' needs to be of the same length as the channels selected in 'PROBLEM.INSTANCE_SEG.DATA_CHANNELS'. "
                            "E.g. 'PROBLEM.INSTANCE_SEG.DATA_CHANNELS'='BC' 'PROBLEM.INSTANCE_SEG.DATA_CHANNEL_WEIGHTS'=[1,0.5]. "
                            "'PROBLEM.INSTANCE_SEG.DATA_CHANNELS'='BCD' 'PROBLEM.INSTANCE_SEG.DATA_CHANNEL_WEIGHTS'=[0.5,0.5,1]. "
                            "If 'MODEL.N_CLASSES' > 2 one more weigth need to be provided.")
        if cfg.TEST.POST_PROCESSING.VORONOI_ON_MASK:
            if cfg.PROBLEM.INSTANCE_SEG.DATA_CHANNELS not in ['BC', 'BCM', 'BCD', 'BCDv2']:
                raise ValueError("'PROBLEM.INSTANCE_SEG.DATA_CHANNELS' needs to be one between ['BC', 'BCM', 'BCD', 'BCDv2'] "
                                "when 'TEST.POST_PROCESSING.VORONOI_ON_MASK' is enabled")
            if not check_value(cfg.TEST.POST_PROCESSING.VORONOI_TH):
                raise ValueError("'TEST.POST_PROCESSING.VORONOI_TH' not in [0, 1] range")   
        if cfg.PROBLEM.INSTANCE_SEG.DATA_CHANNELS not in ["BC", "BCM", "BCD", "BP"] and cfg.PROBLEM.INSTANCE_SEG.ERODE_AND_DILATE_FOREGROUND:
            raise ValueError("'PROBLEM.INSTANCE_SEG.ERODE_AND_DILATE_FOREGROUND' can only be used with 'BC', 'BCM', 'BP' or 'BCD' channels")
        for morph_operation in cfg.PROBLEM.INSTANCE_SEG.SEED_MORPH_SEQUENCE:
            if morph_operation != "dilate" and morph_operation != "erode":
                raise ValueError("'PROBLEM.INSTANCE_SEG.SEED_MORPH_SEQUENCE' can only be a sequence with 'dilate' or 'erode' operations. "
                    "{} given".format(cfg.PROBLEM.INSTANCE_SEG.SEED_MORPH_SEQUENCE))
        if len(cfg.PROBLEM.INSTANCE_SEG.SEED_MORPH_SEQUENCE) != len(cfg.PROBLEM.INSTANCE_SEG.SEED_MORPH_RADIUS):
            raise ValueError("'PROBLEM.INSTANCE_SEG.SEED_MORPH_SEQUENCE' length and 'PROBLEM.INSTANCE_SEG.SEED_MORPH_RADIUS' length needs to be the same")
        if cfg.PROBLEM.INSTANCE_SEG.DATA_CONTOUR_MODE not in ['thick', 'inner', 'outer', 'subpixel', 'dense']:
            raise ValueError("'PROBLEM.INSTANCE_SEG.DATA_CONTOUR_MODE' must be one between ['thick', 'inner', 'outer', 'subpixel', 'dense']")
        if cfg.PROBLEM.INSTANCE_SEG.DATA_CONTOUR_MODE == 'dense' and cfg.PROBLEM.INSTANCE_SEG.DATA_CHANNELS == "BCM":
            raise ValueError("'PROBLEM.INSTANCE_SEG.DATA_CONTOUR_MODE' can not be 'dense' when 'PROBLEM.INSTANCE_SEG.DATA_CHANNELS' is 'BCM'"
                " as it does not have sense")
        if cfg.PROBLEM.INSTANCE_SEG.WATERSHED_BY_2D_SLICES:
            if cfg.PROBLEM.NDIM == "2D" and not cfg.TEST.ANALIZE_2D_IMGS_AS_3D_STACK:
                raise ValueError("'PROBLEM.INSTANCE_SEG.WATERSHED_BY_2D_SLICE' can only be activated when 'PROBLEM.NDIM' == 3D or "
                    "in 2D when 'TEST.ANALIZE_2D_IMGS_AS_3D_STACK' is enabled")
        if cfg.MODEL.SOURCE == "torchvision":
            if cfg.MODEL.TORCHVISION_MODEL_NAME not in ['maskrcnn_resnet50_fpn', 'maskrcnn_resnet50_fpn_v2']:
                raise ValueError("'MODEL.SOURCE' must be one between ['maskrcnn_resnet50_fpn', 'maskrcnn_resnet50_fpn_v2']")
            if cfg.PROBLEM.NDIM == '3D':
                raise ValueError("TorchVision model's for instance segmentation are only available for 2D images")
            if cfg.TRAIN.ENABLE:
                raise NotImplementedError # require bbox generator etc.
            if cfg.TEST.ANALIZE_2D_IMGS_AS_3D_STACK:
                raise ValueError("'TEST.ANALIZE_2D_IMGS_AS_3D_STACK' can not be activated with TorchVision models for instance segmentation "
                    "workflow")
            if not cfg.TEST.FULL_IMG:
                raise ValueError("With TorchVision models for instance segmentation workflow only 'TEST.FULL_IMG' setting is available, so "
                    "please set it.")

    #### Detection ####
    if cfg.PROBLEM.TYPE == 'DETECTION':
        if cfg.MODEL.SOURCE == "biapy" and cfg.MODEL.N_CLASSES < 2:
            raise ValueError("'MODEL.N_CLASSES' needs to be greater or equal 2 (binary case)")
        if cfg.TEST.POST_PROCESSING.DET_WATERSHED:
            if any(len(x) != dim_count for x in cfg.TEST.POST_PROCESSING.DET_WATERSHED_FIRST_DILATION):
                raise ValueError("Each structure object defined in 'TEST.POST_PROCESSING.DET_WATERSHED_FIRST_DILATION' "
                                 "needs to be of {} dimension".format(dim_count))
            if not cfg.TEST.POST_PROCESSING.MEASURE_PROPERTIES.ENABLE or \
                not cfg.TEST.POST_PROCESSING.MEASURE_PROPERTIES.REMOVE_BY_PROPERTIES.ENABLE:
                raise ValueError("'TEST.POST_PROCESSING.MEASURE_PROPERTIES.ENABLE' and "
                    "'TEST.POST_PROCESSING.MEASURE_PROPERTIES.REMOVE_BY_PROPERTIES.ENABLE' needs to be set when 'TEST.POST_PROCESSING.DET_WATERSHED' is enabled")
            if len(cfg.TEST.POST_PROCESSING.MEASURE_PROPERTIES.REMOVE_BY_PROPERTIES.PROPS[0]) != 0: 
                raise ValueError("'TEST.POST_PROCESSING.MEASURE_PROPERTIES.REMOVE_BY_PROPERTIES.PROPS' needs to be set to 'circularity' or 'sphericity' filtering "
                    "when 'TEST.POST_PROCESSING.DET_WATERSHED' is enabled")
            if cfg.TEST.POST_PROCESSING.MEASURE_PROPERTIES.REMOVE_BY_PROPERTIES.PROPS[0][0] not in ['circularity', 'sphericity']: 
                raise ValueError("'TEST.POST_PROCESSING.MEASURE_PROPERTIES.REMOVE_BY_PROPERTIES.PROPS' needs to be set to 'circularity' or 'sphericity' filtering "
                    "when 'TEST.POST_PROCESSING.DET_WATERSHED' is enabled")
        if cfg.TEST.DET_POINT_CREATION_FUNCTION not in ['peak_local_max', 'blob_log']:
            raise ValueError("'TEST.DET_POINT_CREATION_FUNCTION' must be one between: ['peak_local_max', 'blob_log']")
        if cfg.MODEL.SOURCE == "torchvision":
            if cfg.MODEL.TORCHVISION_MODEL_NAME not in ['fasterrcnn_mobilenet_v3_large_320_fpn', 'fasterrcnn_mobilenet_v3_large_fpn', \
                'fasterrcnn_resnet50_fpn', 'fasterrcnn_resnet50_fpn_v2', 'fcos_resnet50_fpn', 'ssd300_vgg16', 'ssdlite320_mobilenet_v3_large', \
                'retinanet_resnet50_fpn', 'retinanet_resnet50_fpn_v2']:
                raise ValueError("'MODEL.SOURCE' must be one between ['fasterrcnn_mobilenet_v3_large_320_fpn', 'fasterrcnn_mobilenet_v3_large_fpn', "
                    "'fasterrcnn_resnet50_fpn', 'fasterrcnn_resnet50_fpn_v2', 'fcos_resnet50_fpn', 'ssd300_vgg16', 'ssdlite320_mobilenet_v3_large', "
                    "'retinanet_resnet50_fpn', 'retinanet_resnet50_fpn_v2']")
            if cfg.PROBLEM.NDIM == '3D':
                raise ValueError("TorchVision model's for detection are only available for 2D images")
            if cfg.TRAIN.ENABLE:
                raise NotImplementedError # require bbox generator etc.
            if not cfg.TEST.FULL_IMG:
                raise ValueError("With TorchVision models for detection workflow only 'TEST.FULL_IMG' setting is available, so "
                    "please set it.")

    #### Super-resolution ####
    elif cfg.PROBLEM.TYPE == 'SUPER_RESOLUTION':
        if not( cfg.PROBLEM.SUPER_RESOLUTION.UPSCALING ):
            raise ValueError("Resolution scale must be provided with 'PROBLEM.SUPER_RESOLUTION.UPSCALING' variable")
        assert all( i > 0 for i in cfg.PROBLEM.SUPER_RESOLUTION.UPSCALING), "'PROBLEM.SUPER_RESOLUTION.UPSCALING' are not positive integers"
        if len(cfg.PROBLEM.SUPER_RESOLUTION.UPSCALING) != dim_count:
            raise ValueError(f"'PROBLEM.SUPER_RESOLUTION.UPSCALING' needs to be a tuple of {dim_count} integers")
        if cfg.MODEL.SOURCE == "torchvision":
            raise ValueError("'MODEL.SOURCE' as 'torchvision' is not available in super-resolution workflow")
        if cfg.DATA.NORMALIZATION.TYPE != "div":
            raise ValueError("'DATA.NORMALIZATION.TYPE' can only be set to 'div' in SR workflow")

    #### Self-supervision ####
    elif cfg.PROBLEM.TYPE == 'SELF_SUPERVISED':
        if cfg.PROBLEM.SELF_SUPERVISED.PRETEXT_TASK == "crappify":
            if cfg.PROBLEM.SELF_SUPERVISED.RESIZING_FACTOR not in [2,4,6]:
                raise ValueError("'PROBLEM.SELF_SUPERVISED.RESIZING_FACTOR' not in [2,4,6]")
            if not check_value(cfg.PROBLEM.SELF_SUPERVISED.NOISE):
                raise ValueError("'PROBLEM.SELF_SUPERVISED.NOISE' not in [0, 1] range")
        elif cfg.PROBLEM.SELF_SUPERVISED.PRETEXT_TASK == "masking":
            if model_arch != 'mae':
                raise ValueError("'MODEL.ARCHITECTURE' needs to be 'mae' when 'PROBLEM.SELF_SUPERVISED.PRETEXT_TASK' is 'masking'")  
            assert cfg.MODEL.MAE_MASK_TYPE in ["random", "grid"], "'MODEL.MAE_MASK_TYPE' needs to be one between ['random', 'grid']"
            if cfg.MODEL.MAE_MASK_TYPE == "random" and not check_value(cfg.MODEL.MAE_MASK_RATIO):
                raise ValueError("'MODEL.MAE_MASK_RATIO' not in [0, 1] range")
        else:
            raise ValueError("'PROBLEM.SELF_SUPERVISED.PRETEXT_TASK' needs to be among these options: ['crappify', 'masking']")
        if cfg.MODEL.SOURCE == "torchvision":
            raise ValueError("'MODEL.SOURCE' as 'torchvision' is not available in super-resolution workflow")

    #### Denoising ####
    elif cfg.PROBLEM.TYPE == 'DENOISING':
        if cfg.DATA.TEST.LOAD_GT:
            raise ValueError("Denoising is made in an unsupervised way so there is no ground truth required. Disable 'DATA.TEST.LOAD_GT'")
        if not check_value(cfg.PROBLEM.DENOISING.N2V_PERC_PIX):
            raise ValueError("PROBLEM.DENOISING.N2V_PERC_PIX not in [0, 1] range")
        if cfg.MODEL.SOURCE == "torchvision":
            raise ValueError("'MODEL.SOURCE' as 'torchvision' is not available in super-resolution workflow")
            
    #### Classification ####
    elif cfg.PROBLEM.TYPE == 'CLASSIFICATION':
        if cfg.TEST.BY_CHUNKS.ENABLE:
            raise ValueError("'TEST.BY_CHUNKS.ENABLE' can not be activated for CLASSIFICATION workflow")
        if cfg.MODEL.SOURCE == "torchvision":
            if cfg.MODEL.TORCHVISION_MODEL_NAME not in [
                'alexnet', 'convnext_base', 'convnext_large', 'convnext_small', 'convnext_tiny', 'densenet121', 'densenet161', \
                'densenet169', 'densenet201', 'efficientnet_b0', 'efficientnet_b1', 'efficientnet_b2', 'efficientnet_b3', \
                'efficientnet_b4', 'efficientnet_b5', 'efficientnet_b6', 'efficientnet_b7', 'efficientnet_v2_l', 'efficientnet_v2_m', \
                'efficientnet_v2_s', 'googlenet', 'inception_v3', 'maxvit_t', 'mnasnet0_5', 'mnasnet0_75', 'mnasnet1_0', 'mnasnet1_3', \
                'mobilenet_v2', 'mobilenet_v3_large', 'mobilenet_v3_small',  'quantized_googlenet', 'quantized_inception_v3', \
                'quantized_mobilenet_v2', 'quantized_mobilenet_v3_large', 'quantized_resnet18', 'quantized_resnet50', \
                'quantized_resnext101_32x8d', 'quantized_resnext101_64x4d', 'quantized_shufflenet_v2_x0_5', 'quantized_shufflenet_v2_x1_0', \
                'quantized_shufflenet_v2_x1_5', 'quantized_shufflenet_v2_x2_0', 'regnet_x_16gf', 'regnet_x_1_6gf', 'regnet_x_32gf', \
                'regnet_x_3_2gf', 'regnet_x_400mf', 'regnet_x_800mf', 'regnet_x_8gf', 'regnet_y_128gf', 'regnet_y_16gf', 'regnet_y_1_6gf', \
                'regnet_y_32gf', 'regnet_y_3_2gf', 'regnet_y_400mf', 'regnet_y_800mf', 'regnet_y_8gf', 'resnet101', 'resnet152', \
                'resnet18', 'resnet34', 'resnet50', 'resnext101_32x8d', 'resnext101_64x4d', 'resnext50_32x4d', 'retinanet_resnet50_fpn', \
                'shufflenet_v2_x0_5', 'shufflenet_v2_x1_0', 'shufflenet_v2_x1_5', 'shufflenet_v2_x2_0', \
                'squeezenet1_0', 'squeezenet1_1', 'swin_b', 'swin_s', 'swin_t', 'swin_v2_b', 'swin_v2_s', 'swin_v2_t', \
                'vgg11', 'vgg11_bn', 'vgg13', 'vgg13_bn', 'vgg16', 'vgg16_bn', 'vgg19', 'vgg19_bn', 'vit_b_16', 'vit_b_32', \
                'vit_h_14', 'vit_l_16', 'vit_l_32', 'wide_resnet101_2', 'wide_resnet50_2']:
                raise ValueError("'MODEL.SOURCE' must be one between [ "
                    "'alexnet', 'convnext_base', 'convnext_large', 'convnext_small', 'convnext_tiny', 'densenet121', 'densenet161', "
                    "'densenet169', 'densenet201', 'efficientnet_b0', 'efficientnet_b1', 'efficientnet_b2', 'efficientnet_b3', "
                    "'efficientnet_b4', 'efficientnet_b5', 'efficientnet_b6', 'efficientnet_b7', 'efficientnet_v2_l', 'efficientnet_v2_m', "
                    "'efficientnet_v2_s', 'googlenet', 'inception_v3', 'maxvit_t', 'mnasnet0_5', 'mnasnet0_75', 'mnasnet1_0', 'mnasnet1_3', "
                    "'mobilenet_v2', 'mobilenet_v3_large', 'mobilenet_v3_small',  'quantized_googlenet', 'quantized_inception_v3', "
                    "'quantized_mobilenet_v2', 'quantized_mobilenet_v3_large', 'quantized_resnet18', 'quantized_resnet50', "
                    "'quantized_resnext101_32x8d', 'quantized_resnext101_64x4d', 'quantized_shufflenet_v2_x0_5', 'quantized_shufflenet_v2_x1_0', "
                    "'quantized_shufflenet_v2_x1_5', 'quantized_shufflenet_v2_x2_0', 'regnet_x_16gf', 'regnet_x_1_6gf', 'regnet_x_32gf', "
                    "'regnet_x_3_2gf', 'regnet_x_400mf', 'regnet_x_800mf', 'regnet_x_8gf', 'regnet_y_128gf', 'regnet_y_16gf', 'regnet_y_1_6gf', "
                    "'regnet_y_32gf', 'regnet_y_3_2gf', 'regnet_y_400mf', 'regnet_y_800mf', 'regnet_y_8gf', 'resnet101', 'resnet152', "
                    "'resnet18', 'resnet34', 'resnet50', 'resnext101_32x8d', 'resnext101_64x4d', 'resnext50_32x4d', 'retinanet_resnet50_fpn', "
                    "'shufflenet_v2_x0_5', 'shufflenet_v2_x1_0', 'shufflenet_v2_x1_5', 'shufflenet_v2_x2_0', "
                    "'squeezenet1_0', 'squeezenet1_1', 'swin_b', 'swin_s', 'swin_t', 'swin_v2_b', 'swin_v2_s', 'swin_v2_t', "
                    "'vgg11', 'vgg11_bn', 'vgg13', 'vgg13_bn', 'vgg16', 'vgg16_bn', 'vgg19', 'vgg19_bn', 'vit_b_16', 'vit_b_32', "
                    "'vit_h_14', 'vit_l_16', 'vit_l_32', 'wide_resnet101_2', 'wide_resnet50_2' "
                    "]")
            if cfg.PROBLEM.NDIM == '3D':
                raise ValueError("TorchVision model's for classification are only available for 2D images")
            
    if cfg.DATA.EXTRACT_RANDOM_PATCH and cfg.DATA.PROBABILITY_MAP:
        if cfg.DATA.W_FOREGROUND+cfg.DATA.W_BACKGROUND != 1:
            raise ValueError("cfg.DATA.W_FOREGROUND+cfg.DATA.W_BACKGROUND need to sum 1. E.g. 0.94 and 0.06 respectively.")
    if not cfg.DATA.TRAIN.IN_MEMORY and cfg.DATA.PREPROCESS.TRAIN:
        raise ValueError('To use preprocessing DATA.TRAIN.IN_MEMORY needs to be True.')
    if not cfg.DATA.VAL.IN_MEMORY and cfg.DATA.PREPROCESS.VAL:
        if cfg.DATA.VAL.FROM_TRAIN:
            print("WARNING: validation preprocessing will be done based on 'DATA.PREPROCESS.TRAIN', as 'DATA.VAL.FROM_TRAIN' is selected")
        else:
            raise ValueError('To use preprocessing DATA.VAL.IN_MEMORY needs to be True.')
    if not cfg.DATA.TEST.IN_MEMORY and cfg.DATA.PREPROCESS.TEST:
        raise ValueError('To use preprocessing DATA.TEST.IN_MEMORY needs to be True.')
    
    ### Pre-processing ###
    if cfg.DATA.PREPROCESS.TRAIN or cfg.DATA.PREPROCESS.TEST or cfg.DATA.PREPROCESS.VAL:
        if cfg.DATA.PREPROCESS.RESIZE.ENABLE:
            if cfg.PROBLEM.TYPE == 'DETECTION':
                raise ValueError('Resizing preprocessing is not available for the DETECTION workflow.')
            if cfg.PROBLEM.NDIM == '3D':
                if cfg.DATA.PREPROCESS.RESIZE.OUTPUT_SHAPE == (512,512):
                    opts.extend(['DATA.PREPROCESS.RESIZE.OUTPUT_SHAPE', (512,512,512)])
                elif len(cfg.DATA.PREPROCESS.RESIZE.OUTPUT_SHAPE) != 3:
                    raise ValueError("When 'PROBLEM.NDIM' is 3D, 'DATA.PREPROCESS.RESIZE.OUTPUT_SHAPE' must indicate desired size for each dimension."
                                    f"Given shape ({cfg.DATA.PREPROCESS.RESIZE.OUTPUT_SHAPE}) is not compatible.")
            if cfg.PROBLEM.NDIM == '2D' and len(cfg.DATA.PREPROCESS.RESIZE.OUTPUT_SHAPE) != 2:
                    raise ValueError("When 'PROBLEM.NDIM' is 2D, 'DATA.PREPROCESS.RESIZE.OUTPUT_SHAPE' must indicate desired size for each dimension."
                                    f"Given shape ({cfg.DATA.PREPROCESS.RESIZE.OUTPUT_SHAPE}) is not compatible.")
            for i, s in enumerate(cfg.DATA.PREPROCESS.RESIZE.OUTPUT_SHAPE):
                if cfg.DATA.PATCH_SIZE[i] > s:
                    raise ValueError(f"'DATA.PREPROCESS.RESIZE.OUTPUT_SHAPE' {cfg.DATA.PREPROCESS.RESIZE.OUTPUT_SHAPE} can not be smaller than 'DATA.PATCH_SIZE' {cfg.DATA.PATCH_SIZE}.")
        if cfg.DATA.PREPROCESS.CANNY.ENABLE and cfg.PROBLEM.NDIM != '2D':
            raise ValueError("Canny or edge detection can not be activated when 'PROBLEM.NDIM' is 2D.")
        if not cfg.DATA.PREPROCESS.VAL and cfg.DATA.VAL.FROM_TRAIN and cfg.DATA.PREPROCESS.TRAIN:
            raise ValueError("When 'DATA.VAL.FROM_TRAIN' is True and 'DATA.PREPROCESS.TRAIN' is True, 'DATA.PREPROCESS.VAL' also needs to be True.")
        if cfg.DATA.PREPROCESS.MATCH_HISTOGRAM.ENABLE:
            if not os.path.exists(cfg.DATA.PREPROCESS.MATCH_HISTOGRAM.REFERENCE_PATH):
                raise ValueError(f"Path pointed by 'DATA.PREPROCESS.MATCH_HISTOGRAM.REFERENCE_PATH' does not exist: {cfg.DATA.PREPROCESS.MATCH_HISTOGRAM.REFERENCE_PATH}")

    #### Data #### 
    if cfg.TRAIN.ENABLE and check_data_paths:
        if not os.path.exists(cfg.DATA.TRAIN.PATH):
            raise ValueError("Train data dir not found: {}".format(cfg.DATA.TRAIN.PATH))
        if not os.path.exists(cfg.DATA.TRAIN.GT_PATH) and cfg.PROBLEM.TYPE not in ['DENOISING', "CLASSIFICATION", "SELF_SUPERVISED"]:
            raise ValueError("Train mask data dir not found: {}".format(cfg.DATA.TRAIN.GT_PATH))
        if not cfg.DATA.VAL.FROM_TRAIN and not cfg.DATA.VAL.IN_MEMORY:
            if not os.path.exists(cfg.DATA.VAL.PATH):
                raise ValueError("Validation data dir not found: {}".format(cfg.DATA.VAL.PATH))
            if not os.path.exists(cfg.DATA.VAL.GT_PATH) and cfg.PROBLEM.TYPE not in ['DENOISING', "CLASSIFICATION", "SELF_SUPERVISED"]:
                raise ValueError("Validation mask data dir not found: {}".format(cfg.DATA.VAL.GT_PATH))
    if cfg.TEST.ENABLE and not cfg.DATA.TEST.USE_VAL_AS_TEST and check_data_paths:
        if not os.path.exists(cfg.DATA.TEST.PATH):
            raise ValueError("Test data not found: {}".format(cfg.DATA.TEST.PATH))
        if cfg.DATA.TEST.LOAD_GT and not os.path.exists(cfg.DATA.TEST.GT_PATH) and cfg.PROBLEM.TYPE not in ["CLASSIFICATION", "SELF_SUPERVISED"]:
            raise ValueError("Test data mask not found: {}".format(cfg.DATA.TEST.GT_PATH))
    if cfg.TEST.BY_CHUNKS.ENABLE:
        if cfg.PROBLEM.NDIM == '2D':
            raise ValueError("'TEST.BY_CHUNKS' can not be activated when 'PROBLEM.NDIM' is 2D")
        assert cfg.TEST.BY_CHUNKS.FORMAT.lower() in ["h5", "zarr"], "'TEST.BY_CHUNKS.FORMAT' needs to be one between ['H5', 'Zarr']"
        opts.extend(['TEST.BY_CHUNKS.FORMAT', cfg.TEST.BY_CHUNKS.FORMAT.lower()])
        if cfg.TEST.BY_CHUNKS.WORKFLOW_PROCESS.ENABLE:     
            assert cfg.TEST.BY_CHUNKS.WORKFLOW_PROCESS.TYPE in ["chunk_by_chunk", "entire_pred"], \
                "'TEST.BY_CHUNKS.WORKFLOW_PROCESS.TYPE' needs to be one between ['chunk_by_chunk', 'entire_pred']"
        if len(cfg.TEST.BY_CHUNKS.INPUT_IMG_AXES_ORDER) < 3:
            raise ValueError("'TEST.BY_CHUNKS.INPUT_IMG_AXES_ORDER' needs to be at least of length 3, e.g., 'ZYX'")
        if cfg.MODEL.N_CLASSES > 2:
            raise ValueError("Not implemented pipeline option: 'MODEL.N_CLASSES' > 2 and 'TEST.BY_CHUNKS'")

    if cfg.TRAIN.ENABLE:
        if cfg.DATA.EXTRACT_RANDOM_PATCH and cfg.DATA.PROBABILITY_MAP:
            if not cfg.PROBLEM.TYPE == 'SEMANTIC_SEG':
                raise ValueError("'DATA.PROBABILITY_MAP' can only be selected when 'PROBLEM.TYPE' is 'SEMANTIC_SEG'")

        if cfg.DATA.VAL.FROM_TRAIN and not cfg.DATA.VAL.CROSS_VAL and cfg.DATA.VAL.SPLIT_TRAIN <= 0:
            raise ValueError("'DATA.VAL.SPLIT_TRAIN' needs to be > 0 when 'DATA.VAL.FROM_TRAIN' == True")
        
        if cfg.DATA.VAL.FROM_TRAIN and not cfg.DATA.TRAIN.IN_MEMORY:
            zarr_files = sorted(next(os.walk(cfg.DATA.TRAIN.PATH))[1])
            if len(zarr_files) == 0:
                raise ValueError("Validation can only be extracted from train, when 'DATA.TRAIN.IN_MEMORY' == False, if 'DATA.TRAIN.PATH' "
                    " contain Zarr files. If it's not your case, please, set 'DATA.VAL.FROM_TRAIN' to False and configure "
                    "'DATA.VAL.PATH'/'DATA.VAL.GT_PATH'")
        if cfg.PROBLEM.NDIM == '2D' and cfg.DATA.TRAIN.INPUT_IMG_AXES_ORDER != 'TZCYX':
            raise ValueError("'DATA.TRAIN.INPUT_IMG_AXES_ORDER' can not be set in 2D problems")
        if cfg.PROBLEM.NDIM == '2D' and cfg.DATA.TRAIN.INPUT_MASK_AXES_ORDER != 'TZCYX':
            raise ValueError("'DATA.TRAIN.INPUT_MASK_AXES_ORDER' can not be set in 2D problems")
        if len(cfg.DATA.TRAIN.INPUT_IMG_AXES_ORDER) < 3:
            raise ValueError("'DATA.TRAIN.INPUT_IMG_AXES_ORDER' needs to be at least of length 3, e.g., 'ZYX'")
        if len(cfg.DATA.TRAIN.INPUT_MASK_AXES_ORDER) < 3:
            raise ValueError("'DATA.TRAIN.INPUT_MASK_AXES_ORDER' needs to be at least of length 3, e.g., 'ZYX'")

        if cfg.PROBLEM.NDIM == '2D' and cfg.DATA.VAL.INPUT_IMG_AXES_ORDER != 'TZCYX':
            raise ValueError("'DATA.VAL.INPUT_IMG_AXES_ORDER' can not be set in 2D problems")
        if cfg.PROBLEM.NDIM == '2D' and cfg.DATA.VAL.INPUT_MASK_AXES_ORDER != 'TZCYX':
            raise ValueError("'DATA.VAL.INPUT_MASK_AXES_ORDER' can not be set in 2D problems")
        if len(cfg.DATA.VAL.INPUT_IMG_AXES_ORDER) < 3:
            raise ValueError("'DATA.VAL.INPUT_IMG_AXES_ORDER' needs to be at least of length 3, e.g., 'ZYX'")
        if len(cfg.DATA.VAL.INPUT_MASK_AXES_ORDER) < 3:
            raise ValueError("'DATA.VAL.INPUT_MASK_AXES_ORDER' needs to be at least of length 3, e.g., 'ZYX'")

    if cfg.DATA.VAL.CROSS_VAL: 
        if not cfg.DATA.VAL.FROM_TRAIN:
            raise ValueError("'DATA.VAL.CROSS_VAL' can only be used when 'DATA.VAL.FROM_TRAIN' is True")
        if cfg.DATA.VAL.CROSS_VAL_NFOLD < cfg.DATA.VAL.CROSS_VAL_FOLD:
            raise ValueError("'DATA.VAL.CROSS_VAL_NFOLD' can not be less than 'DATA.VAL.CROSS_VAL_FOLD'")
        if not cfg.DATA.VAL.IN_MEMORY:
            print("WARNING: ignoring 'DATA.VAL.IN_MEMORY' as it is always True when 'DATA.VAL.CROSS_VAL' is enabled")
    if cfg.DATA.TEST.USE_VAL_AS_TEST and not cfg.DATA.VAL.CROSS_VAL:
        raise ValueError("'DATA.TEST.USE_VAL_AS_TEST' can only be used when 'DATA.VAL.CROSS_VAL' is selected")
    if cfg.DATA.TEST.USE_VAL_AS_TEST and not cfg.TRAIN.ENABLE and cfg.DATA.TEST.IN_MEMORY:
        print("WARNING: 'DATA.TEST.IN_MEMORY' is disabled when 'DATA.TEST.USE_VAL_AS_TEST' is enabled")
    if len(cfg.DATA.TRAIN.RESOLUTION) != 1 and len(cfg.DATA.TRAIN.RESOLUTION) != dim_count:
        raise ValueError("When PROBLEM.NDIM == {} DATA.TRAIN.RESOLUTION tuple must be length {}, given {}."
                         .format(cfg.PROBLEM.NDIM, dim_count, cfg.DATA.TRAIN.RESOLUTION))
    if len(cfg.DATA.VAL.RESOLUTION) != 1 and len(cfg.DATA.VAL.RESOLUTION) != dim_count:
        raise ValueError("When PROBLEM.NDIM == {} DATA.VAL.RESOLUTION tuple must be length {}, given {}."
                         .format(cfg.PROBLEM.NDIM, dim_count, cfg.DATA.VAL.RESOLUTION))
    if cfg.TEST.ANALIZE_2D_IMGS_AS_3D_STACK and cfg.PROBLEM.TYPE == "INSTANCE_SEG":
        if len(cfg.DATA.TEST.RESOLUTION) != 2 and len(cfg.DATA.TEST.RESOLUTION) != 3:
            raise ValueError("'DATA.TEST.RESOLUTION' needs to be a tuple with 2 or 3 values (both valid because "
                "'TEST.ANALIZE_2D_IMGS_AS_3D_STACK' is activated in this case)".format(dim_count))
    else:
        if len(cfg.DATA.TEST.RESOLUTION) != 1 and len(cfg.DATA.TEST.RESOLUTION) != dim_count:
            raise ValueError("When PROBLEM.NDIM == {} DATA.TEST.RESOLUTION tuple must be length {}, given {}."
                             .format(cfg.PROBLEM.NDIM, dim_count, cfg.DATA.TEST.RESOLUTION))    

    if len(cfg.DATA.TRAIN.OVERLAP) != dim_count:
        raise ValueError("When PROBLEM.NDIM == {} DATA.TRAIN.OVERLAP tuple must be length {}, given {}."
                         .format(cfg.PROBLEM.NDIM, dim_count, cfg.DATA.TRAIN.OVERLAP))
    if any(not check_value(x) for x in cfg.DATA.TRAIN.OVERLAP):
            raise ValueError("DATA.TRAIN.OVERLAP not in [0, 1] range")
    if len(cfg.DATA.TRAIN.PADDING) != dim_count:
        raise ValueError("When PROBLEM.NDIM == {} DATA.TRAIN.PADDING tuple must be length {}, given {}."
                         .format(cfg.PROBLEM.NDIM, dim_count, cfg.DATA.TRAIN.PADDING))
    if len(cfg.DATA.VAL.OVERLAP) != dim_count:
        raise ValueError("When PROBLEM.NDIM == {} DATA.VAL.OVERLAP tuple must be length {}, given {}."
                         .format(cfg.PROBLEM.NDIM, dim_count, cfg.DATA.VAL.OVERLAP))
    if any(not check_value(x) for x in cfg.DATA.VAL.OVERLAP):
            raise ValueError("DATA.VAL.OVERLAP not in [0, 1] range")
    if len(cfg.DATA.VAL.PADDING) != dim_count:
        raise ValueError("When PROBLEM.NDIM == {} DATA.VAL.PADDING tuple must be length {}, given {}."
                         .format(cfg.PROBLEM.NDIM, dim_count, cfg.DATA.VAL.PADDING))
    if len(cfg.DATA.TEST.OVERLAP) != dim_count:
        raise ValueError("When PROBLEM.NDIM == {} DATA.TEST.OVERLAP tuple must be length {}, given {}."
                         .format(cfg.PROBLEM.NDIM, dim_count, cfg.DATA.TEST.OVERLAP))
    if any(not check_value(x) for x in cfg.DATA.TEST.OVERLAP):
            raise ValueError("DATA.TEST.OVERLAP not in [0, 1] range")
    if len(cfg.DATA.TEST.PADDING) != dim_count:
        raise ValueError("When PROBLEM.NDIM == {} DATA.TEST.PADDING tuple must be length {}, given {}."
                         .format(cfg.PROBLEM.NDIM, dim_count, cfg.DATA.TEST.PADDING))
    if len(cfg.DATA.PATCH_SIZE) != dim_count+1:
        raise ValueError("When PROBLEM.NDIM == {} DATA.PATCH_SIZE tuple must be length {}, given {}."
                         .format(cfg.PROBLEM.NDIM, dim_count+1, cfg.DATA.PATCH_SIZE))
<<<<<<< HEAD
    assert cfg.DATA.NORMALIZATION.TYPE in ['div', 'custom', 'percentile'], "DATA.NORMALIZATION.TYPE not in ['div', 'custom', 'percentile']"
    assert cfg.DATA.NORMALIZATION.APPLICATION_MODE in ["image", "dataset"], "'DATA.NORMALIZATION.APPLICATION_MODE' needs to be one between ['image', 'dataset']"
    if not cfg.DATA.TRAIN.IN_MEMORY and cfg.DATA.NORMALIZATION.APPLICATION_MODE == "dataset":
        raise ValueError("'DATA.NORMALIZATION.APPLICATION_MODE' == 'dataset' can only be applied if 'DATA.TRAIN.IN_MEMORY' == True")            
    if cfg.DATA.NORMALIZATION.TYPE == 'percentile':
        if cfg.DATA.NORMALIZATION.PERC_LOWER == -1:
            raise ValueError("'DATA.NORMALIZATION.PERC_LOWER' needs to be set when DATA.NORMALIZATION.TYPE == 'percentile'")
        if cfg.DATA.NORMALIZATION.PERC_UPPER == -1:
            raise ValueError("'DATA.NORMALIZATION.PERC_UPPER' needs to be set when DATA.NORMALIZATION.TYPE == 'percentile'")
        if not check_value(cfg.DATA.NORMALIZATION.PERC_LOWER, value_range=(0,100)):
            raise ValueError("'DATA.NORMALIZATION.PERC_LOWER' not in [0, 100] range")
        if not check_value(cfg.DATA.NORMALIZATION.PERC_UPPER, value_range=(0,100)):
            raise ValueError("'DATA.NORMALIZATION.PERC_UPPER' not in [0, 100] range")
=======
    assert cfg.DATA.NORMALIZATION.TYPE in ['div', 'custom'], "DATA.NORMALIZATION.TYPE not in ['div', 'custom']"
    if cfg.DATA.NORMALIZATION.TYPE == 'custom':
        if cfg.DATA.NORMALIZATION.CUSTOM_MEAN == -1 and cfg.DATA.NORMALIZATION.CUSTOM_STD == -1:
            if not os.path.exists(cfg.PATHS.MEAN_INFO_FILE) or not os.path.exists(cfg.PATHS.STD_INFO_FILE):
                if not cfg.DATA.TRAIN.IN_MEMORY:
                    raise ValueError("If no 'DATA.NORMALIZATION.CUSTOM_MEAN' and 'DATA.NORMALIZATION.CUSTOM_STD' were provided "
                        "when DATA.NORMALIZATION.TYPE == 'custom', DATA.TRAIN.IN_MEMORY needs to be True")
    if cfg.DATA.TRAIN.REPLICATE:
        if cfg.PROBLEM.TYPE == 'CLASSIFICATION' or \
        (cfg.PROBLEM.TYPE == 'SELF_SUPERVISED' and cfg.PROBLEM.SELF_SUPERVISED.PRETEXT_TASK == "masking"):
            print("WARNING: 'DATA.TRAIN.REPLICATE' has no effect in the selected workflow")
>>>>>>> b6175df7

    ### Model ###
    if cfg.MODEL.SOURCE == "biapy":
        assert model_arch in ['unet', 'resunet', 'resunet++', 'attention_unet', 'multiresunet', 'seunet', 'simple_cnn', 'efficientnet_b0', 
            'efficientnet_b1', 'efficientnet_b2', 'efficientnet_b3', 'efficientnet_b4','efficientnet_b5','efficientnet_b6','efficientnet_b7',
            'unetr', 'edsr', 'rcan', 'dfcan', 'wdsr', 'vit', 'mae'],\
            "MODEL.ARCHITECTURE not in ['unet', 'resunet', 'resunet++', 'attention_unet', 'multiresunet', 'seunet', 'simple_cnn', 'efficientnet_b[0-7]', 'unetr', 'edsr', 'rcan', 'dfcan', 'wdsr', 'vit', 'mae']"
        if model_arch not in ['unet', 'resunet', 'resunet++', 'seunet', 'attention_unet', 'multiresunet', 'unetr', 'vit', 'mae'] and cfg.PROBLEM.NDIM == '3D' and cfg.PROBLEM.TYPE != "CLASSIFICATION":
            raise ValueError("For 3D these models are available: {}".format(['unet', 'resunet', 'resunet++', 'seunet', 'multiresunet', 'attention_unet', 'unetr', 'vit', 'mae']))
        if cfg.MODEL.N_CLASSES > 2 and cfg.PROBLEM.TYPE != "CLASSIFICATION" and model_arch not in ['unet', 'resunet', 'resunet++', 'seunet', 'attention_unet', 'multiresunet', 'unetr']:
            raise ValueError("'MODEL.N_CLASSES' > 2 can only be used with 'MODEL.ARCHITECTURE' in ['unet', 'resunet', 'resunet++', 'seunet', 'attention_unet', 'multiresunet', 'unetr']")
        
        assert len(cfg.MODEL.FEATURE_MAPS) > 2, "'MODEL.FEATURE_MAPS' needs to have at least 3 values"
        
        # Adjust dropout to feature maps
        if model_arch in ['vit', 'unetr', 'mae']:
            if all(x == 0 for x in cfg.MODEL.DROPOUT_VALUES):
                opts.extend(['MODEL.DROPOUT_VALUES', (0.,)])
            elif len(cfg.MODEL.DROPOUT_VALUES) != 1:
                raise ValueError("'MODEL.DROPOUT_VALUES' must be list of an unique number when 'MODEL.ARCHITECTURE' is one among ['vit', 'mae', 'unetr']")
            elif not check_value(cfg.MODEL.DROPOUT_VALUES[0]):
                raise ValueError("'MODEL.DROPOUT_VALUES' not in [0, 1] range")
        else:
            if len(cfg.MODEL.FEATURE_MAPS) != len(cfg.MODEL.DROPOUT_VALUES):
                if all(x == 0 for x in cfg.MODEL.DROPOUT_VALUES):
                    opts.extend(['MODEL.DROPOUT_VALUES', (0.,)*len(cfg.MODEL.FEATURE_MAPS)])
                elif any(not check_value(x) for x in cfg.MODEL.DROPOUT_VALUES):
                    raise ValueError("'MODEL.DROPOUT_VALUES' not in [0, 1] range")
                else:
                    raise ValueError("'MODEL.FEATURE_MAPS' and 'MODEL.DROPOUT_VALUES' lengths must be equal")

        # Adjust Z_DOWN values to feature maps
        if all(x == 0 for x in cfg.MODEL.Z_DOWN):
            opts.extend(['MODEL.Z_DOWN', (2,)*(len(cfg.MODEL.FEATURE_MAPS)-1)])
        elif any([False for x in cfg.MODEL.Z_DOWN if x != 1 and x != 2]):
            raise ValueError("'MODEL.Z_DOWN' needs to be 1 or 2")
        else:
            if model_arch == 'multiresunet' and len(cfg.MODEL.Z_DOWN) != 4:
                raise ValueError("'MODEL.Z_DOWN' length must be 4 when using 'multiresunet'")
            elif len(cfg.MODEL.FEATURE_MAPS)-1 != len(cfg.MODEL.Z_DOWN):
                raise ValueError("'MODEL.FEATURE_MAPS' length minus one and 'MODEL.Z_DOWN' length must be equal")

    # Correct UPSCALING for other workflows than SR
    if len(cfg.PROBLEM.SUPER_RESOLUTION.UPSCALING) == 0:
        opts.extend(['PROBLEM.SUPER_RESOLUTION.UPSCALING', (1,)*dim_count])

    if len(opts) > 0:
        cfg.merge_from_list(opts)

    if cfg.MODEL.SOURCE == "biapy":
        assert cfg.MODEL.LAST_ACTIVATION.lower() in ["relu", "tanh", "leaky_relu", "elu", "gelu", "silu", "sigmoid","softmax", "linear", "none"], \
            "Get unknown activation key {}".format(activation)
    
        if cfg.MODEL.UPSAMPLE_LAYER.lower() not in ["upsampling", "convtranspose"]:
            raise ValueError("cfg.MODEL.UPSAMPLE_LAYER' needs to be one between ['upsampling', 'convtranspose']. Provided {}"
                            .format(cfg.MODEL.UPSAMPLE_LAYER))
        if cfg.PROBLEM.TYPE == "SEMANTIC_SEG" and model_arch not in ['unet', 'resunet', 'resunet++', 'attention_unet', \
            'multiresunet', 'seunet', 'unetr']:
            raise ValueError("Not implemented pipeline option: semantic segmentation models are ['unet', 'resunet', 'resunet++', "
                            "'attention_unet', 'multiresunet', 'seunet', 'unetr']")
        if cfg.PROBLEM.TYPE == "INSTANCE_SEG" and model_arch not in ['unet', 'resunet', 'resunet++', 'seunet', 'attention_unet', 'unetr', 'multiresunet']:
            raise ValueError("Not implemented pipeline option: instance segmentation models are ['unet', 'resunet', 'resunet++', 'seunet', 'attention_unet', 'unetr', 'multiresunet']")    
        if cfg.PROBLEM.TYPE in ['DETECTION', 'DENOISING'] and \
            model_arch not in ['unet', 'resunet', 'resunet++', 'seunet', 'attention_unet']:
            raise ValueError("Architectures available for {} are: ['unet', 'resunet', 'resunet++', 'seunet', 'attention_unet']"
                            .format(cfg.PROBLEM.TYPE))
        if cfg.PROBLEM.TYPE == 'SUPER_RESOLUTION':
            if cfg.PROBLEM.NDIM == '2D' and model_arch not in ['edsr', 'rcan', 'dfcan', 'wdsr', 'unet', 'resunet', 'resunet++', 'seunet', 'attention_unet', 'multiresunet']:
                raise ValueError("Architectures available for 2D 'SUPER_RESOLUTION' are: ['edsr', 'rcan', 'dfcan', 'wdsr', 'unet', 'resunet', 'resunet++', 'seunet', 'attention_unet', 'multiresunet']")
            elif cfg.PROBLEM.NDIM == '3D':
                if model_arch not in ['unet', 'resunet', 'resunet++', 'seunet', 'attention_unet', 'multiresunet']:
                    raise ValueError("Architectures available for 3D 'SUPER_RESOLUTION' are: ['unet', 'resunet', 'resunet++', 'seunet', 'attention_unet', 'multiresunet']")
                assert cfg.MODEL.UNET_SR_UPSAMPLE_POSITION in ["pre", "post"], "'MODEL.UNET_SR_UPSAMPLE_POSITION' not in ['pre', 'post']"
        if cfg.PROBLEM.TYPE == 'SELF_SUPERVISED':
            if model_arch not in ['unet', 'resunet', 'resunet++', 'attention_unet', 'multiresunet', 'seunet',  
                'unetr', 'edsr', 'rcan', 'dfcan', 'wdsr', 'vit', 'mae']:
                raise ValueError("'SELF_SUPERVISED' models available are these: ['unet', 'resunet', 'resunet++', 'attention_unet', 'multiresunet', 'seunet', " 
                    "'unetr', 'edsr', 'rcan', 'dfcan', 'wdsr', 'vit', 'mae']")
        if cfg.PROBLEM.TYPE == 'CLASSIFICATION':
            if model_arch not in ['simple_cnn', 'vit'] and 'efficientnet' not in model_arch:
                raise ValueError("Architectures available for 'CLASSIFICATION' are: ['simple_cnn', 'efficientnet_b[0-7]', 'vit']")
            if cfg.PROBLEM.NDIM == '3D' and 'efficientnet' in model_arch:
                raise ValueError("EfficientNet architectures are only available for 2D images")
        if model_arch in ['unetr', 'vit', 'mae']:    
            if model_arch == 'mae' and cfg.PROBLEM.TYPE != 'SELF_SUPERVISED':
                raise ValueError("'mae' model can only be used in 'SELF_SUPERVISED' workflow")
            if cfg.MODEL.VIT_EMBED_DIM % cfg.MODEL.VIT_NUM_HEADS != 0:
                raise ValueError("'MODEL.VIT_EMBED_DIM' should be divisible by 'MODEL.VIT_NUM_HEADS'")
            if not all([i == cfg.DATA.PATCH_SIZE[0] for i in cfg.DATA.PATCH_SIZE[:-1]]):      
                raise ValueError("'unetr', 'vit' 'mae' models need to have same shape in all dimensions (e.g. DATA.PATCH_SIZE = (80,80,80,1) )")
        # Check that the input patch size is divisible in every level of the U-Net's like architectures, as the model
        # will throw an error not very clear for users
        if model_arch in ['unet', 'resunet', 'resunet++', 'seunet', 'attention_unet', 'multiresunet']:
            z_size = cfg.DATA.PATCH_SIZE[0]
            for i in range(len(cfg.MODEL.FEATURE_MAPS)-1):
                sizes = cfg.DATA.PATCH_SIZE[:-1]
                if not all([False for x in sizes if x%(np.power(2,(i+1))) != 0 and z_size % cfg.MODEL.Z_DOWN[i] != 0 or x == 0]):
                    m = "The 'DATA.PATCH_SIZE' provided is not divisible by 2 in each of the U-Net's levels. You can:\n 1) Reduce the number " + \
                            "of levels (by reducing 'cfg.MODEL.FEATURE_MAPS' array's length)\n 2) Increase 'DATA.PATCH_SIZE'"
                    if cfg.PROBLEM.NDIM == '3D':
                        m += "\n 3) If the Z axis is the problem, as the patch size is normally less than in other axis due to resolution, you " + \
                            "can tune 'MODEL.Z_DOWN' variable to not downsample the image in all U-Net levels"
                    raise ValueError(m)
                z_size = z_size // cfg.MODEL.Z_DOWN[i]

    if cfg.MODEL.LOAD_CHECKPOINT and check_data_paths:
        if not os.path.exists(get_checkpoint_path(cfg, jobname)):
            raise FileNotFoundError(f"Model checkpoint not found at {get_checkpoint_path(cfg, jobname)}")

    ### Train ###
    assert cfg.TRAIN.OPTIMIZER in ['SGD', 'ADAM', 'ADAMW'], "TRAIN.OPTIMIZER not in ['SGD', 'ADAM', 'ADAMW']"
    assert cfg.LOSS.TYPE in ['CE', 'W_CE_DICE', 'MASKED_BCE'], "LOSS.TYPE not in ['CE', 'W_CE_DICE', 'MASKED_BCE']"
    if cfg.TRAIN.LR_SCHEDULER.NAME != '':
        if cfg.TRAIN.LR_SCHEDULER.NAME not in ['reduceonplateau', 'warmupcosine', 'onecycle']:
            raise ValueError("'TRAIN.LR_SCHEDULER.NAME' must be one between ['reduceonplateau', 'warmupcosine', 'onecycle']")
        if cfg.TRAIN.LR_SCHEDULER.MIN_LR == -1. and cfg.TRAIN.LR_SCHEDULER.NAME != 'onecycle':
            raise ValueError("'TRAIN.LR_SCHEDULER.MIN_LR' needs to be set when 'TRAIN.LR_SCHEDULER.NAME' is between ['reduceonplateau', 'warmupcosine']")

        if cfg.TRAIN.LR_SCHEDULER.NAME == 'reduceonplateau':
            if cfg.TRAIN.LR_SCHEDULER.REDUCEONPLATEAU_PATIENCE == -1:
                raise ValueError("'TRAIN.LR_SCHEDULER.REDUCEONPLATEAU_PATIENCE' needs to be set when 'TRAIN.LR_SCHEDULER.NAME' is 'reduceonplateau'")
            if cfg.TRAIN.LR_SCHEDULER.REDUCEONPLATEAU_PATIENCE >= cfg.TRAIN.PATIENCE:
                raise ValueError("'TRAIN.LR_SCHEDULER.REDUCEONPLATEAU_PATIENCE' needs to be less than 'TRAIN.PATIENCE' ")
      
        if cfg.TRAIN.LR_SCHEDULER.NAME == 'warmupcosine':
            if cfg.TRAIN.LR_SCHEDULER.WARMUP_COSINE_DECAY_EPOCHS == -1:
                raise ValueError("'TRAIN.LR_SCHEDULER.WARMUP_COSINE_DECAY_EPOCHS' needs to be set when 'TRAIN.LR_SCHEDULER.NAME' is 'warmupcosine'")
             
    #### Augmentation ####
    if cfg.AUGMENTOR.ENABLE:
        if not check_value(cfg.AUGMENTOR.DA_PROB):
            raise ValueError("AUGMENTOR.DA_PROB not in [0, 1] range")
        if cfg.AUGMENTOR.RANDOM_ROT:
            if not check_value(cfg.AUGMENTOR.RANDOM_ROT_RANGE, (-360,360)):
                raise ValueError("AUGMENTOR.RANDOM_ROT_RANGE values needs to be between [-360,360]")
        if cfg.AUGMENTOR.SHEAR:
            if not check_value(cfg.AUGMENTOR.SHEAR_RANGE, (-360,360)):
                raise ValueError("AUGMENTOR.SHEAR_RANGE values needs to be between [-360,360]")
        if cfg.AUGMENTOR.ELASTIC:
            if cfg.AUGMENTOR.E_MODE not in ['constant', 'nearest', 'reflect', 'wrap']:
                raise ValueError("AUGMENTOR.E_MODE not in ['constant', 'nearest', 'reflect', 'wrap']")
        if cfg.AUGMENTOR.BRIGHTNESS: 
            if cfg.AUGMENTOR.BRIGHTNESS_MODE not in ['2D', '3D'] and cfg.PROBLEM.NDIM == "3D":
                raise ValueError("AUGMENTOR.BRIGHTNESS_MODE not in ['2D', '3D']")
        if cfg.AUGMENTOR.CONTRAST:
            if cfg.AUGMENTOR.CONTRAST_MODE not in ['2D', '3D'] and cfg.PROBLEM.NDIM == "3D":
                raise ValueError("AUGMENTOR.CONTRAST_MODE not in ['2D', '3D']")
        if cfg.AUGMENTOR.BRIGHTNESS_EM:
            if cfg.AUGMENTOR.BRIGHTNESS_EM_MODE not in ['2D', '3D'] and cfg.PROBLEM.NDIM == "3D":
                raise ValueError("AUGMENTOR.BRIGHTNESS_EM_MODE not in ['2D', '3D']")
        if cfg.AUGMENTOR.CONTRAST_EM:
            if cfg.AUGMENTOR.CONTRAST_EM_MODE not in ['2D', '3D'] and cfg.PROBLEM.NDIM == "3D":
                raise ValueError("AUGMENTOR.CONTRAST_EM_MODE not in ['2D', '3D']")
        if cfg.AUGMENTOR.DROPOUT:
            if not check_value(cfg.AUGMENTOR.DROP_RANGE):
                raise ValueError("AUGMENTOR.DROP_RANGE values not in [0, 1] range")
        if cfg.AUGMENTOR.CUTOUT:
            if not check_value(cfg.AUGMENTOR.COUT_SIZE):
                raise ValueError("AUGMENTOR.COUT_SIZE values not in [0, 1] range")
        if cfg.AUGMENTOR.CUTBLUR:
            if not check_value(cfg.AUGMENTOR.CBLUR_SIZE):
                raise ValueError("AUGMENTOR.CBLUR_SIZE values not in [0, 1] range")
            if not check_value(cfg.AUGMENTOR.CBLUR_DOWN_RANGE, (1,8)):
                raise ValueError("AUGMENTOR.CBLUR_DOWN_RANGE values not in [1, 8] range")
        if cfg.AUGMENTOR.CUTMIX:
            if not check_value(cfg.AUGMENTOR.CMIX_SIZE):
                raise ValueError("AUGMENTOR.CMIX_SIZE values not in [0, 1] range")
        if cfg.AUGMENTOR.CUTNOISE:
            if not check_value(cfg.AUGMENTOR.CNOISE_SCALE):
                raise ValueError("AUGMENTOR.CNOISE_SCALE values not in [0, 1] range")
            if not check_value(cfg.AUGMENTOR.CNOISE_SIZE):
                raise ValueError("AUGMENTOR.CNOISE_SIZE values not in [0, 1] range")
        if cfg.AUGMENTOR.GRIDMASK:
            if not check_value(cfg.AUGMENTOR.GRID_RATIO):
                raise ValueError("AUGMENTOR.GRID_RATIO not in [0, 1] range")
            if cfg.AUGMENTOR.GRID_D_RANGE[0] >= cfg.AUGMENTOR.GRID_D_RANGE[1]:
                raise ValueError("cfg.AUGMENTOR.GRID_D_RANGE[0] needs to be larger than cfg.AUGMENTOR.GRID_D_RANGE[1]"
                                "Provided {}".format(cfg.AUGMENTOR.GRID_D_RANGE))
            if not check_value(cfg.AUGMENTOR.GRID_D_RANGE):
                raise ValueError("cfg.AUGMENTOR.GRID_D_RANGE values not in [0, 1] range")
            if not check_value(cfg.AUGMENTOR.GRID_ROTATE):
                raise ValueError("AUGMENTOR.GRID_ROTATE not in [0, 1] range")
                             
    #### Post-processing ####
    if cfg.TEST.POST_PROCESSING.REMOVE_CLOSE_POINTS:
        if len(cfg.DATA.TEST.RESOLUTION) == 1:
            raise ValueError("'DATA.TEST.RESOLUTION' must be set when using 'TEST.POST_PROCESSING.REMOVE_CLOSE_POINTS'")
        if len(cfg.DATA.TEST.RESOLUTION) != dim_count:
            raise ValueError("'DATA.TEST.RESOLUTION' must match in length to {}, which is the number of "
                             "dimensions".format(dim_count))
        if cfg.TEST.POST_PROCESSING.REMOVE_CLOSE_POINTS_RADIUS[0] == -1:
            raise ValueError("'TEST.POST_PROCESSING.REMOVE_CLOSE_POINTS' needs to be set when 'TEST.POST_PROCESSING.REMOVE_CLOSE_POINTS' is True")   <|MERGE_RESOLUTION|>--- conflicted
+++ resolved
@@ -534,7 +534,6 @@
     if len(cfg.DATA.PATCH_SIZE) != dim_count+1:
         raise ValueError("When PROBLEM.NDIM == {} DATA.PATCH_SIZE tuple must be length {}, given {}."
                          .format(cfg.PROBLEM.NDIM, dim_count+1, cfg.DATA.PATCH_SIZE))
-<<<<<<< HEAD
     assert cfg.DATA.NORMALIZATION.TYPE in ['div', 'custom', 'percentile'], "DATA.NORMALIZATION.TYPE not in ['div', 'custom', 'percentile']"
     assert cfg.DATA.NORMALIZATION.APPLICATION_MODE in ["image", "dataset"], "'DATA.NORMALIZATION.APPLICATION_MODE' needs to be one between ['image', 'dataset']"
     if not cfg.DATA.TRAIN.IN_MEMORY and cfg.DATA.NORMALIZATION.APPLICATION_MODE == "dataset":
@@ -548,19 +547,10 @@
             raise ValueError("'DATA.NORMALIZATION.PERC_LOWER' not in [0, 100] range")
         if not check_value(cfg.DATA.NORMALIZATION.PERC_UPPER, value_range=(0,100)):
             raise ValueError("'DATA.NORMALIZATION.PERC_UPPER' not in [0, 100] range")
-=======
-    assert cfg.DATA.NORMALIZATION.TYPE in ['div', 'custom'], "DATA.NORMALIZATION.TYPE not in ['div', 'custom']"
-    if cfg.DATA.NORMALIZATION.TYPE == 'custom':
-        if cfg.DATA.NORMALIZATION.CUSTOM_MEAN == -1 and cfg.DATA.NORMALIZATION.CUSTOM_STD == -1:
-            if not os.path.exists(cfg.PATHS.MEAN_INFO_FILE) or not os.path.exists(cfg.PATHS.STD_INFO_FILE):
-                if not cfg.DATA.TRAIN.IN_MEMORY:
-                    raise ValueError("If no 'DATA.NORMALIZATION.CUSTOM_MEAN' and 'DATA.NORMALIZATION.CUSTOM_STD' were provided "
-                        "when DATA.NORMALIZATION.TYPE == 'custom', DATA.TRAIN.IN_MEMORY needs to be True")
     if cfg.DATA.TRAIN.REPLICATE:
         if cfg.PROBLEM.TYPE == 'CLASSIFICATION' or \
         (cfg.PROBLEM.TYPE == 'SELF_SUPERVISED' and cfg.PROBLEM.SELF_SUPERVISED.PRETEXT_TASK == "masking"):
             print("WARNING: 'DATA.TRAIN.REPLICATE' has no effect in the selected workflow")
->>>>>>> b6175df7
 
     ### Model ###
     if cfg.MODEL.SOURCE == "biapy":
