import os
import torch
import numpy as np
import pandas as pd
from skimage.io import imread
from tqdm import tqdm
from skimage.segmentation import clear_border
from skimage.transform import resize
import torch.distributed as dist

from biapy.data.post_processing.post_processing import (watershed_by_channels, voronoi_on_mask, 
    measure_morphological_props_and_filter, repare_large_blobs, apply_binary_mask)
from biapy.data.pre_processing import create_instance_channels, create_test_instance_channels, norm_range01
from biapy.utils.util import save_tif
from biapy.utils.matching import matching, wrapper_matching_dataset_lazy
from biapy.engine.metrics import jaccard_index, instance_segmentation_loss, instance_metrics
from biapy.engine.base_workflow import Base_Workflow
from biapy.utils.misc import is_main_process, is_dist_avail_and_initialized


class Instance_Segmentation_Workflow(Base_Workflow):
    """
    Instance segmentation workflow where the goal is to assign an unique id, i.e. integer, to each object of the input image.
    More details in `our documentation <https://biapy.readthedocs.io/en/latest/workflows/instance_segmentation.html>`_.  

    Parameters
    ----------
    cfg : YACS configuration
        Running configuration.
    
    Job_identifier : str
        Complete name of the running job.

    device : Torch device
        Device used. 

    args : argpase class
        Arguments used in BiaPy's call. 
    """
    def __init__(self, cfg, job_identifier, device, args, **kwargs):
        super(Instance_Segmentation_Workflow, self).__init__(cfg, job_identifier, device, args, **kwargs)

        self.original_test_path, self.original_test_mask_path = self.prepare_instance_data()

        # Merging the image
        self.all_matching_stats_merge_patches = []
        self.all_matching_stats_merge_patches_post = []
        self.stats['inst_stats_merge_patches'] = None
        self.stats['inst_stats_merge_patches_post'] = None
        # Multi-head: instances + classification
        if self.cfg.MODEL.N_CLASSES > 2:
            self.all_class_stats_merge_patches = []
            self.all_class_stats_merge_patches_post = []
            self.stats['class_stats_merge_patches'] = None
            self.stats['class_stats_merge_patches_post'] = None

        # As 3D stack
        self.all_matching_stats_as_3D_stack = []
        self.all_matching_stats_as_3D_stack_post = []
        self.stats['inst_stats_as_3D_stack'] = None
        self.stats['inst_stats_as_3D_stack_post'] = None
        # Multi-head: instances + classification
        if self.cfg.MODEL.N_CLASSES > 2:
            self.all_class_stats_as_3D_stack = []
            self.all_class_stats_as_3D_stack_post = []
            self.stats['class_stats_as_3D_stack'] = None
            self.stats['class_stats_as_3D_stack_post'] = None

        # Full image
        self.all_matching_stats = []
        self.all_matching_stats_post = []
        self.stats['inst_stats'] = None
        self.stats['inst_stats_post'] = None
        # Multi-head: instances + classification
        if self.cfg.MODEL.N_CLASSES > 2:
            self.all_class_stats = []
            self.all_class_stats_post = []
            self.stats['class_stats'] = None
            self.stats['class_stats_post'] = None
                
        self.instance_ths = {}
        self.instance_ths['TYPE'] = self.cfg.PROBLEM.INSTANCE_SEG.DATA_MW_TH_TYPE
        self.instance_ths['TH_BINARY_MASK'] = self.cfg.PROBLEM.INSTANCE_SEG.DATA_MW_TH_BINARY_MASK
        self.instance_ths['TH_CONTOUR'] = self.cfg.PROBLEM.INSTANCE_SEG.DATA_MW_TH_CONTOUR
        self.instance_ths['TH_FOREGROUND'] = self.cfg.PROBLEM.INSTANCE_SEG.DATA_MW_TH_FOREGROUND
        self.instance_ths['TH_DISTANCE'] = self.cfg.PROBLEM.INSTANCE_SEG.DATA_MW_TH_DISTANCE
        self.instance_ths['TH_POINTS'] = self.cfg.PROBLEM.INSTANCE_SEG.DATA_MW_TH_POINTS 

        # From now on, no modification of the cfg will be allowed
        self.cfg.freeze()

        # Activations for each output channel:
        # channel number : 'activation'
        self.activations = {}
        if self.cfg.PROBLEM.INSTANCE_SEG.DATA_CHANNELS == "Dv2":
            self.activations = {'0': 'Linear'}
        elif self.cfg.PROBLEM.INSTANCE_SEG.DATA_CHANNELS in ["A","C", "BC", "BP", "BCM"]:
            self.activations = {':': 'CE_Sigmoid'}
        elif self.cfg.PROBLEM.INSTANCE_SEG.DATA_CHANNELS in ["BDv2", "BD"]:
            self.activations = {'0': 'CE_Sigmoid', '1': 'Linear'}
        elif self.cfg.PROBLEM.INSTANCE_SEG.DATA_CHANNELS in ["BCD", "BCDv2"]:
            self.activations = {'0': 'CE_Sigmoid', '1': 'CE_Sigmoid', '2': 'Linear'}

        # Multi-head: instances + classification
        if self.cfg.MODEL.N_CLASSES > 2:
            self.activations = [self.activations, {'0': 'Linear'}]
        else:
            self.activations = [self.activations]
            
        # Workflow specific training variables
        self.mask_path = cfg.DATA.TRAIN.GT_PATH
        self.load_Y_val = True

        # Specific instance segmentation post-processing
        if self.cfg.TEST.POST_PROCESSING.VORONOI_ON_MASK or \
            self.cfg.TEST.POST_PROCESSING.CLEAR_BORDER or\
            self.cfg.TEST.POST_PROCESSING.MEASURE_PROPERTIES.REMOVE_BY_PROPERTIES.ENABLE or \
            self.cfg.TEST.POST_PROCESSING.REPARE_LARGE_BLOBS_SIZE != -1:
            self.post_processing['instance_post'] = True
        else:
            self.post_processing['instance_post'] = False            
        self.instances_already_created = False 

    def define_metrics(self):
        """
        Definition of self.metrics, self.metric_names and self.loss variables.
        """
        self.metrics = []
        self.metric_names = []
        self.loss = instance_segmentation_loss(
            self.cfg.PROBLEM.INSTANCE_SEG.DATA_CHANNEL_WEIGHTS,
            self.cfg.PROBLEM.INSTANCE_SEG.DATA_CHANNELS, 
            self.cfg.PROBLEM.INSTANCE_SEG.DISTANCE_CHANNEL_MASK,
            self.cfg.MODEL.N_CLASSES
        )

        if self.cfg.PROBLEM.INSTANCE_SEG.DATA_CHANNELS == "BC":
<<<<<<< HEAD
            self.metric_names = ["jaccard_index", "jaccard_index"]
        if self.cfg.PROBLEM.INSTANCE_SEG.DATA_CHANNELS == "C":
            self.metric_names = ["jaccard_index"]
        elif self.cfg.PROBLEM.INSTANCE_SEG.DATA_CHANNELS in ["A", "BCM"]:
            self.metric_names = ["jaccard_index", "jaccard_index", "jaccard_index"]
=======
            self.metric_names = ["jaccard_index_B", "jaccard_index_C"]
        elif self.cfg.PROBLEM.INSTANCE_SEG.DATA_CHANNELS == "BCM":
            self.metric_names = ["jaccard_index_B", "jaccard_index_C", "jaccard_index_M"]
>>>>>>> 4c409840
        elif self.cfg.PROBLEM.INSTANCE_SEG.DATA_CHANNELS == "BP":
            self.metric_names = ["jaccard_index_B", "jaccard_index_P"]
        elif self.cfg.PROBLEM.INSTANCE_SEG.DATA_CHANNELS == "BD":
            self.metric_names = ["jaccard_index_B", "L1_distance_channel"]
        elif self.cfg.PROBLEM.INSTANCE_SEG.DATA_CHANNELS in ["BCD", 'BCDv2']:
            self.metric_names = ["jaccard_index_B", "jaccard_index_C", "L1_distance_channel"]
        elif self.cfg.PROBLEM.INSTANCE_SEG.DATA_CHANNELS == "BDv2":
            self.metric_names = ["jaccard_index_B", "L1_distance_channel"]
        elif self.cfg.PROBLEM.INSTANCE_SEG.DATA_CHANNELS == "Dv2":
            self.metric_names = ["L1_distance_channel"]

        # Multi-head: instances + classification    
        if self.cfg.MODEL.N_CLASSES > 2:
            self.metric_names.append("jaccard_index_classes")
            # Used to calculate IoU with the classification results 
            self.jaccard_index_matching = jaccard_index(device="cpu",  
                num_classes=self.cfg.MODEL.N_CLASSES)

        self.metrics = instance_metrics(num_classes=self.cfg.MODEL.N_CLASSES,
            metric_names=self.metric_names, device=self.device, 
            torchvision_models=True if self.cfg.MODEL.SOURCE == "torchvision" else False)

    def metric_calculation(self, output, targets, metric_logger=None):
        """
        Execution of the metrics defined in :func:`~define_metrics` function. 

        Parameters
        ----------
        output : Torch Tensor
            Prediction of the model. 

        targets : Torch Tensor
            Ground truth to compare the prediction with. 

        metric_logger : MetricLogger, optional
            Class to be updated with the new metric(s) value(s) calculated. 
        
        Returns
        -------
        value : float
            Value of the metric for the given prediction. 
        """
        with torch.no_grad():
            out = self.metrics(output, targets)
            first_val = None
            for key, value in out.items():
                value = value.item() if not torch.isnan(value) else 0
                if first_val is None and "jaccard_index" in key: 
                    first_val = value
                if metric_logger is not None:
                    metric_logger.meters[key].update(value)
        if first_val is None: first_val = 0
        return first_val

    def instance_seg_process(self, pred, filenames, out_dir, out_dir_post_proc, resolution):
        """
        Instance segmentation workflow engine for test/inference. Process model's prediction to prepare 
        instance segmentation output and calculate metrics. 

        Parameters
        ----------
        pred : 4D/5D Torch tensor
            Model predictions. E.g. ``(z, y, x, channels)`` for both 2D and 3D.

        filenames : List of str
            Predicted image's filenames.

        out_dir : path
            Output directory to save the instances.
            
        out_dir_post_proc : path
            Output directory to save the post-processed instances.
        """
        assert pred.ndim == 4, "Prediction doesn't have 4 dim: {pred.shape}"

        #############################
        ### INSTANCE SEGMENTATION ###
        #############################
        if not self.instances_already_created: 

            # Multi-head: instances + classification
            if self.cfg.MODEL.N_CLASSES > 2:
                class_channel = np.expand_dims(pred[...,-1], -1)
                pred = pred[...,:-1] 

            print("Creating instances with watershed . . .")
            w_dir = os.path.join(self.cfg.PATHS.WATERSHED_DIR, filenames[0])
            check_wa = w_dir if self.cfg.PROBLEM.INSTANCE_SEG.DATA_CHECK_MW else None
            
            w_pred = watershed_by_channels(pred, self.cfg.PROBLEM.INSTANCE_SEG.DATA_CHANNELS, ths=self.instance_ths, 
                remove_before=self.cfg.PROBLEM.INSTANCE_SEG.DATA_REMOVE_BEFORE_MW, thres_small_before=self.cfg.PROBLEM.INSTANCE_SEG.DATA_REMOVE_SMALL_OBJ_BEFORE,
                seed_morph_sequence=self.cfg.PROBLEM.INSTANCE_SEG.SEED_MORPH_SEQUENCE, seed_morph_radius=self.cfg.PROBLEM.INSTANCE_SEG.SEED_MORPH_RADIUS, 
                erode_and_dilate_foreground=self.cfg.PROBLEM.INSTANCE_SEG.ERODE_AND_DILATE_FOREGROUND, fore_erosion_radius=self.cfg.PROBLEM.INSTANCE_SEG.FORE_EROSION_RADIUS, 
                fore_dilation_radius=self.cfg.PROBLEM.INSTANCE_SEG.FORE_DILATION_RADIUS, rmv_close_points=self.cfg.TEST.POST_PROCESSING.REMOVE_CLOSE_POINTS, 
                remove_close_points_radius=self.cfg.TEST.POST_PROCESSING.REMOVE_CLOSE_POINTS_RADIUS[0], resolution=resolution, save_dir=check_wa,
                watershed_by_2d_slices=self.cfg.PROBLEM.INSTANCE_SEG.WATERSHED_BY_2D_SLICES)

            # Multi-head: instances + classification
            if self.cfg.MODEL.N_CLASSES > 2:
                print("Adapting class channel . . .")
                labels = np.unique(w_pred)[1:]
                new_class_channel = np.zeros(w_pred.shape, dtype=w_pred.dtype)
                # Classify each instance counting the most prominent class of all the pixels that compose it
                for l in labels:
                    instance_classes, instance_classes_count = np.unique(class_channel[w_pred == l], return_counts=True)
                    
                    # Remove background
                    if instance_classes[0] == 0:
                        instance_classes = instance_classes[1:]
                        instance_classes_count = instance_classes_count[1:]

                    if len(instance_classes) > 0:
                        label_selected = int(instance_classes[np.argmax(instance_classes_count)])
                    else: # Label by default with class 1 in case there was no class info
                        label_selected = 1 
                    new_class_channel = np.where(w_pred == l, label_selected, new_class_channel) 

                class_channel = new_class_channel
                class_channel = class_channel.squeeze()
                del new_class_channel
                save_tif(np.expand_dims(np.concatenate([np.expand_dims(w_pred.squeeze(),-1), np.expand_dims(class_channel,-1)],axis=-1),0), 
                    out_dir, filenames, verbose=self.cfg.TEST.VERBOSE)
            else:
                save_tif(np.expand_dims(np.expand_dims(w_pred,-1),0), out_dir, filenames, verbose=self.cfg.TEST.VERBOSE)

            # Add extra dimension if working in 2D
            if w_pred.ndim == 2:
                w_pred = np.expand_dims(w_pred,0) 
        else:
            w_pred = pred.squeeze()
            if w_pred.ndim == 2: w_pred = np.expand_dims(w_pred,0)

        results = None
        results_class = None
        if self.cfg.TEST.MATCHING_STATS and (self.cfg.DATA.TEST.LOAD_GT or self.cfg.DATA.TEST.USE_VAL_AS_TEST):
            print("Calculating matching stats . . .")

            # Need to load instance labels, as Y are binary channels used for IoU calculation
            if self.cfg.TEST.ANALIZE_2D_IMGS_AS_3D_STACK and len(self.test_filenames) == w_pred.shape[0]:
                del self._Y
                _Y = np.zeros(w_pred.shape, dtype=w_pred.dtype)
                for i in range(len(self.test_filenames)):
                    test_file = os.path.join(self.original_test_mask_path, self.test_filenames[i])
                    _Y[i] = imread(test_file).squeeze()
            else:
                test_file = os.path.join(self.original_test_mask_path, self.test_filenames[self.f_numbers[0]])
                _Y = imread(test_file).squeeze()

            # Multi-head: instances + classification
            if self.cfg.MODEL.N_CLASSES > 2:
                # Channel check
                error_shape = None
                if self.cfg.PROBLEM.NDIM == "2D" and _Y.ndim != 3:
                    error_shape = (256,256,2)
                elif self.cfg.PROBLEM.NDIM == "3D" and _Y.ndim != 4:
                    error_shape = (40,256,256,2)
                if error_shape is not None:
                    raise ValueError(f"Image {test_file} wrong dimension. In instance segmentation, when 'MODEL.N_CLASSES' are "
                        f"more than 2 labels need to have two channels, e.g. {error_shape}, containing the instance "
                        "segmentation map (first channel) and classification map (second channel).")
                
                # Ensure channel position
                if self.cfg.PROBLEM.NDIM == "2D":
                    if _Y.shape[0] <= 3: _Y = _Y.transpose((1,2,0)) 
                else:    
                    min_val = min(_Y.shape)
                    channel_pos = _Y.shape.index(min_val)
                    if channel_pos != 3 and _Y.shape[channel_pos] <= 4:
                        new_pos = [x for x in range(4) if x != channel_pos]+[channel_pos,]
                        _Y = _Y.transpose(new_pos)

                # Separate instance and classification channels
                _Y_classes = _Y[...,1] # Classes 
                _Y = _Y[...,0] # Instances 

                # Measure class IoU
                class_iou = self.jaccard_index_matching(torch.as_tensor(class_channel.squeeze().astype(np.int32)),
                    torch.as_tensor(_Y_classes.squeeze().astype(np.int32)))
                class_iou = class_iou.item() if not torch.isnan(class_iou) else 0
                print(f"Class IoU: {class_iou}")
                results_class = class_iou

            if _Y.ndim == 2: 
                _Y = np.expand_dims(_Y,0)

            # For torchvision models that resize need to rezise the images 
            if w_pred.shape != _Y.shape:
                _Y = resize(_Y, w_pred.shape, order=0)

            # Convert instances to integer
            if _Y.dtype == np.float32: _Y = _Y.astype(np.uint32)
            if _Y.dtype == np.float64: _Y = _Y.astype(np.uint64)

            diff_ths_colored_img = abs(len(self.cfg.TEST.MATCHING_STATS_THS_COLORED_IMG) - len(self.cfg.TEST.MATCHING_STATS_THS))
            colored_img_ths = self.cfg.TEST.MATCHING_STATS_THS_COLORED_IMG+[-1]*diff_ths_colored_img

            results = matching(_Y, w_pred, thresh=self.cfg.TEST.MATCHING_STATS_THS, report_matches=True)
            for i in range(len(results)):
                # Extract TPs, FPs and FNs from the resulting matching data structure 
                r_stats = results[i] 
                thr = r_stats['thresh']

                # TP and FN
                gt_ids = r_stats['gt_ids'][1:]
                matched_pairs = r_stats['matched_pairs']
                gt_match = [x[0] for x in matched_pairs]
                gt_unmatch = [x for x in gt_ids if x not in gt_match]
                matched_scores = list(r_stats['matched_scores'])+[0 for _ in gt_unmatch]
                pred_match = [x[1] for x in matched_pairs]+[-1 for _ in gt_unmatch]
                tag = ["TP" if score >= thr else "FN" for score in matched_scores]

                # FPs
                pred_ids = r_stats['pred_ids'][1:]
                fp_instances = [x for x in pred_ids if x not in pred_match]
                fp_instances += [pred_id for score, pred_id in zip(matched_scores, pred_match) if score < thr]

                # Save csv files
                df = pd.DataFrame(zip(gt_match+gt_unmatch, pred_match, matched_scores, tag), columns =['gt_id', 'pred_id', 'iou', 'tag'])
                df = df.sort_values(by=['gt_id'])  
                df_fp = pd.DataFrame(zip(fp_instances), columns =['pred_id'])

                os.makedirs(self.cfg.PATHS.RESULT_DIR.INST_ASSOC_POINTS, exist_ok=True)
                df.to_csv(os.path.join(self.cfg.PATHS.RESULT_DIR.INST_ASSOC_POINTS, os.path.splitext(filenames[0])[0]+'_th_{}_gt_assoc.csv'.format(thr)), index=False)
                df_fp.to_csv(os.path.join(self.cfg.PATHS.RESULT_DIR.INST_ASSOC_POINTS, os.path.splitext(filenames[0])[0]+'_th_{}_fp.csv'.format(thr)), index=False)
                del r_stats['matched_scores']; del r_stats['matched_tps']; del r_stats['matched_pairs']; del r_stats['pred_ids']; del r_stats['gt_ids']
                print("DatasetMatching: {}".format(r_stats))

                if colored_img_ths[i] != -1 and colored_img_ths[i] == thr:
                    print("Creating the image with a summary of detected points and false positives with colors . . .")
                    colored_result = np.zeros(w_pred.shape+(3,), dtype=np.uint8)

                    print("Painting TPs and FNs . . .")
                    for j in tqdm(range(len(gt_match)), disable=not is_main_process()):
                        color = (0,255,0) if tag[j] == "TP" else (255,0,0) # Green or red
                        colored_result[np.where(_Y == gt_match[j])] = color
                    for j in tqdm(range(len(gt_unmatch)), disable=not is_main_process()):
                        colored_result[np.where(_Y == gt_unmatch[j])] = (255,0,0) # Red

                    print("Painting FPs . . .")
                    for j in tqdm(range(len(fp_instances)), disable=not is_main_process()):
                        colored_result[np.where(w_pred == fp_instances[j])] = (0,0,255) # Blue

                    save_tif(np.expand_dims(colored_result,0), self.cfg.PATHS.RESULT_DIR.INST_ASSOC_POINTS,
                            [os.path.splitext(filenames[0])[0]+'_th_{}.tif'.format(thr)], verbose=self.cfg.TEST.VERBOSE)          
                    del colored_result

        ###################
        # Post-processing #
        ###################
        if self.cfg.TEST.POST_PROCESSING.REPARE_LARGE_BLOBS_SIZE != -1:
            if self.cfg.PROBLEM.NDIM == "2D": w_pred = w_pred[0]
            w_pred = repare_large_blobs(w_pred[0], self.cfg.TEST.POST_PROCESSING.REPARE_LARGE_BLOBS_SIZE)
            if self.cfg.PROBLEM.NDIM == "2D": w_pred = np.expand_dims(w_pred,0)
        
        if self.cfg.TEST.POST_PROCESSING.VORONOI_ON_MASK:
            w_pred = voronoi_on_mask(w_pred, pred, th=self.cfg.TEST.POST_PROCESSING.VORONOI_TH, verbose=self.cfg.TEST.VERBOSE)
        del pred

        if self.cfg.TEST.POST_PROCESSING.CLEAR_BORDER:
            print("Clearing borders . . .")
            if self.cfg.PROBLEM.NDIM == "2D": w_pred = w_pred[0]
            w_pred = clear_border(w_pred)
            if self.cfg.PROBLEM.NDIM == "2D": w_pred = np.expand_dims(w_pred,0)

        if self.cfg.TEST.POST_PROCESSING.MEASURE_PROPERTIES.ENABLE or \
            self.cfg.TEST.POST_PROCESSING.MEASURE_PROPERTIES.REMOVE_BY_PROPERTIES.ENABLE:
            if self.cfg.PROBLEM.NDIM == "2D": w_pred = w_pred[0]
            w_pred, d_result = measure_morphological_props_and_filter(w_pred, resolution, 
                filter_instances=self.cfg.TEST.POST_PROCESSING.MEASURE_PROPERTIES.REMOVE_BY_PROPERTIES.ENABLE,
                properties=self.cfg.TEST.POST_PROCESSING.MEASURE_PROPERTIES.REMOVE_BY_PROPERTIES.PROPS, 
                prop_values=self.cfg.TEST.POST_PROCESSING.MEASURE_PROPERTIES.REMOVE_BY_PROPERTIES.VALUES,
                comp_signs=self.cfg.TEST.POST_PROCESSING.MEASURE_PROPERTIES.REMOVE_BY_PROPERTIES.SIGN)
            if self.cfg.PROBLEM.NDIM == "2D": w_pred = np.expand_dims(w_pred,0)

            # Save all instance stats            
            if self.cfg.PROBLEM.NDIM == "2D":
                df = pd.DataFrame(zip(np.array(d_result['labels'], dtype=np.uint64), list(d_result['centers'][:,0]), list(d_result['centers'][:,1]), 
                    d_result['npixels'], d_result['areas'], d_result['circularities'], d_result['diameters'], d_result['perimeters'], d_result['elongations'],
                    d_result['comment'], d_result['conditions']), columns=['label', 'axis-0', 'axis-1', 'npixels', 'area', 'circularity', 'diameter', 
                    'perimeter', 'elongation', 'comment', 'conditions'])
            else:
                df = pd.DataFrame(zip(np.array(d_result['labels'], dtype=np.uint64), list(d_result['centers'][:,0]), list(d_result['centers'][:,1]), 
                    list(d_result['centers'][:,2]), d_result['npixels'], d_result['areas'], d_result['sphericities'], d_result['diameters'], 
                    d_result['perimeters'], d_result['comment'], d_result['conditions']), columns=['label', 'axis-0', 'axis-1', 
                    'axis-2', 'npixels', 'volume', 'sphericity', 'diameter', 'perimeter (surface area)', 'comment', 'conditions'])
            df = df.sort_values(by=['label'])   
            df.to_csv(os.path.join(out_dir, os.path.splitext(filenames[0])[0]+'_full_stats.csv'), index=False)
            # Save only remain instances stats
            df = df[df["comment"].str.contains("Strange")==False] 
            os.makedirs(out_dir_post_proc, exist_ok=True)
            df.to_csv(os.path.join(out_dir_post_proc, os.path.splitext(filenames[0])[0]+'_filtered_stats.csv'), index=False)
            del df

        results_post_proc = None
        results_class_post_proc = None
        if self.post_processing['instance_post']:
            if self.cfg.PROBLEM.NDIM == "2D": w_pred = w_pred[0]

            # Multi-head: instances + classification
            if self.cfg.MODEL.N_CLASSES > 2:
                class_channel = np.where(w_pred>0, class_channel, 0) # Adapt changes to post-processed w_pred
                save_tif(np.expand_dims(np.concatenate([np.expand_dims(w_pred,-1), np.expand_dims(class_channel,-1)],axis=-1),0), 
                    out_dir_post_proc, filenames, verbose=self.cfg.TEST.VERBOSE)
            else:
                save_tif(np.expand_dims(np.expand_dims(w_pred,-1),0), out_dir_post_proc, filenames, verbose=self.cfg.TEST.VERBOSE)

            if self.cfg.TEST.MATCHING_STATS and (self.cfg.DATA.TEST.LOAD_GT or self.cfg.DATA.TEST.USE_VAL_AS_TEST):
                # Multi-head: instances + classification
                if self.cfg.MODEL.N_CLASSES > 2:
                    # Measure class IoU
                    class_iou = self.jaccard_index_matching(torch.as_tensor(class_channel.squeeze().astype(np.int32)),
                        torch.as_tensor(_Y_classes.squeeze().astype(np.int32)))
                    class_iou = class_iou.item() if not torch.isnan(class_iou) else 0
                    print(f"Class IoU (post-processing): {class_iou}")
                    results_class_post_proc = class_iou
                    
                if self.cfg.PROBLEM.NDIM == "2D": w_pred = np.expand_dims(w_pred,0)

                print("Calculating matching stats after post-processing . . .")
                results_post_proc = matching(_Y, w_pred, thresh=self.cfg.TEST.MATCHING_STATS_THS, report_matches=True)
                
                for i in range(len(results_post_proc)):
                    # Extract TPs, FPs and FNs from the resulting matching data structure 
                    r_stats = results_post_proc[i] 
                    thr = r_stats['thresh']

                    # TP and FN
                    gt_ids = r_stats['gt_ids'][1:]
                    matched_pairs = r_stats['matched_pairs']
                    gt_match = [x[0] for x in matched_pairs]
                    gt_unmatch = [x for x in gt_ids if x not in gt_match]
                    matched_scores = list(r_stats['matched_scores'])+[0 for _ in gt_unmatch]
                    pred_match = [x[1] for x in matched_pairs]+[-1 for _ in gt_unmatch]
                    tag = ["TP" if score >= thr else "FN" for score in matched_scores]

                    # FPs
                    pred_ids = r_stats['pred_ids'][1:]
                    fp_instances = [x for x in pred_ids if x not in pred_match]
                    fp_instances += [pred_id for score, pred_id in zip(matched_scores, pred_match) if score < thr]

                    # Save csv files
                    df = pd.DataFrame(zip(gt_match+gt_unmatch, pred_match, matched_scores, tag), columns =['gt_id', 'pred_id', 'iou', 'tag'])
                    df = df.sort_values(by=['gt_id'])  
                    df_fp = pd.DataFrame(zip(fp_instances), columns =['pred_id'])

                    os.makedirs(self.cfg.PATHS.RESULT_DIR.INST_ASSOC_POINTS, exist_ok=True)
                    df.to_csv(os.path.join(self.cfg.PATHS.RESULT_DIR.INST_ASSOC_POINTS, os.path.splitext(filenames[0])[0]+'_post-proc_th_{}_gt_assoc.csv'.format(thr)), index=False)
                    df_fp.to_csv(os.path.join(self.cfg.PATHS.RESULT_DIR.INST_ASSOC_POINTS, os.path.splitext(filenames[0])[0]+'_post-proc_th_{}_fp.csv'.format(thr)), index=False)
                    del r_stats['matched_scores']; del r_stats['matched_tps']; del r_stats['matched_pairs']; del r_stats['pred_ids']; del r_stats['gt_ids']
                    print("DatasetMatching: {}".format(r_stats))

                    if colored_img_ths[i] != -1 and colored_img_ths[i] == thr:
                        print("Creating the image with a summary of detected points and false positives with colors . . .")
                        colored_result = np.zeros(w_pred.shape+(3,), dtype=np.uint8)

                        print("Painting TPs and FNs . . .")
                        for j in tqdm(range(len(gt_match)), disable=not is_main_process()):
                            color = (0,255,0) if tag[j] == "TP" else (255,0,0) # Green or red
                            colored_result[np.where(_Y == gt_match[j])] = color
                        for j in tqdm(range(len(gt_unmatch)), disable=not is_main_process()):
                            colored_result[np.where(_Y == gt_unmatch[j])] = (255,0,0) # Red
                            
                        print("Painting FPs . . .")
                        for j in tqdm(range(len(fp_instances)), disable=not is_main_process()):
                            colored_result[np.where(w_pred == fp_instances[j])] = (0,0,255) # Blue

                        save_tif(np.expand_dims(colored_result,0), self.cfg.PATHS.RESULT_DIR.INST_ASSOC_POINTS,
                                [os.path.splitext(filenames[0])[0]+'_post-proc_th_{}.tif'.format(thr)], verbose=self.cfg.TEST.VERBOSE)          
                        del colored_result

        return results, results_post_proc, results_class, results_class_post_proc

    def process_sample(self, norm):
        """
        Function to process a sample in the inference phase. 

        Parameters
        ----------
        norm : List of dicts
            Normalization used during training. Required to denormalize the predictions of the model.
        """
        if self.cfg.MODEL.SOURCE != "torchvision":
            self.instances_already_created = False
            super().process_sample(norm)
        else:
            self.instances_already_created = True
            # Data channel check
            if self.cfg.DATA.PATCH_SIZE[-1] != self._X.shape[-1]:
                raise ValueError("Channel of the DATA.PATCH_SIZE given {} does not correspond with the loaded image {}. "
                    "Please, check the channels of the images!".format(self.cfg.DATA.PATCH_SIZE[-1], self._X.shape[-1]))

            ##################
            ### FULL IMAGE ###
            ##################
            if self.cfg.TEST.FULL_IMG:
                # Make the prediction
                with torch.cuda.amp.autocast():
                    pred = self.model_call_func(self._X)
                del self._X 

                if self.cfg.TEST.POST_PROCESSING.APPLY_MASK:
                    pred = apply_binary_mask(pred, self.cfg.DATA.TEST.BINARY_MASKS)
    
                self.after_full_image(pred)

    def after_merge_patches(self, pred):
        """
        Steps need to be done after merging all predicted patches into the original image.

        Parameters
        ----------
        pred : Torch Tensor
            Model prediction.
        """
        if pred.shape[0] == 1:
            if self.cfg.PROBLEM.NDIM == "3D": pred = pred[0]
            if not self.cfg.TEST.ANALIZE_2D_IMGS_AS_3D_STACK:
                resolution = self.cfg.DATA.TEST.RESOLUTION if len(self.cfg.DATA.TEST.RESOLUTION) == 2 else self.cfg.DATA.TEST.RESOLUTION[1:]
                r, r_post, rcls, rcls_post = self.instance_seg_process(pred, self.processing_filenames, self.cfg.PATHS.RESULT_DIR.PER_IMAGE_INSTANCES,
                    self.cfg.PATHS.RESULT_DIR.PER_IMAGE_POST_PROCESSING, resolution)        
                if r is not None:
                    self.all_matching_stats_merge_patches.append(r)
                if r_post is not None:
                    self.all_matching_stats_merge_patches_post.append(r_post)
                if rcls is not None:
                    self.all_class_stats_merge_patches.append(rcls)
                if rcls_post is not None:
                    self.all_class_stats_merge_patches_post.append(rcls_post)   
        else:
            NotImplementedError 

    def after_merge_patches_by_chunks_proccess_patch(self, filename):
        """
        Place any code that needs to be done after merging all predicted patches into the original image
        but in the process made chunk by chunk. This function will operate patch by patch defined by 
        ``DATA.PATCH_SIZE``.

        Parameters
        ----------
        filename : List of str
            Filename of the predicted image H5/Zarr.  
        """
        pass

    def after_full_image(self, pred):
        """
        Steps that must be executed after generating the prediction by supplying the entire image to the model.

        Parameters
        ----------
        pred : Torch Tensor
            Model prediction.
        """
        if pred.shape[0] == 1:
            if self.cfg.PROBLEM.NDIM == "3D": pred = pred[0]
            if not self.cfg.TEST.ANALIZE_2D_IMGS_AS_3D_STACK:
                resolution = self.cfg.DATA.TEST.RESOLUTION if len(self.cfg.DATA.TEST.RESOLUTION) == 2 else self.cfg.DATA.TEST.RESOLUTION[1:]
                r, r_post, rcls, rcls_post = self.instance_seg_process(pred, self.processing_filenames, self.cfg.PATHS.RESULT_DIR.FULL_IMAGE_INSTANCES,
                    self.cfg.PATHS.RESULT_DIR.FULL_IMAGE_POST_PROCESSING, resolution)  
                if r is not None:
                    self.all_matching_stats.append(r)
                if r_post is not None:
                    self.all_matching_stats_post.append(r_post)
                if rcls is not None:
                    self.all_class_stats.append(rcls)
                if rcls_post is not None:
                    self.all_class_stats_post.append(rcls_post) 
        else:
            NotImplementedError

    def after_all_images(self):
        """
        Steps that must be done after predicting all images. 
        """
        super().after_all_images()
        if self.cfg.TEST.ANALIZE_2D_IMGS_AS_3D_STACK:
            print("Analysing all images as a 3D stack . . .")    
            if type(self.all_pred) is list:
                self.all_pred = np.concatenate(self.all_pred)
            resolution = self.cfg.DATA.TEST.RESOLUTION if len(self.cfg.DATA.TEST.RESOLUTION) == 3 else (self.cfg.DATA.TEST.RESOLUTION[0],)+self.cfg.DATA.TEST.RESOLUTION
            r, r_post, rcls, rcls_post = self.instance_seg_process(self.all_pred, ["3D_stack_instances.tif"], self.cfg.PATHS.RESULT_DIR.AS_3D_STACK,
                self.cfg.PATHS.RESULT_DIR.AS_3D_STACK_POST_PROCESSING, resolution)
            if r is not None:
                self.all_matching_stats_as_3D_stack.append(r)
            if r_post is not None:
                self.all_matching_stats_as_3D_stack_post.append(r_post)
            if rcls is not None:
                self.all_class_stats_as_3D_stack.append(rcls)
            if rcls_post is not None:
                self.all_class_stats_as_3D_stack_post.append(rcls_post) 

    def normalize_stats(self, image_counter): 
        """
        Normalize statistics.  

        Parameters
        ----------
        image_counter : int
            Number of images to average the metrics.
        """
        super().normalize_stats(image_counter) 

        if (self.cfg.DATA.TEST.LOAD_GT or self.cfg.DATA.TEST.USE_VAL_AS_TEST):
            if self.cfg.TEST.MATCHING_STATS:
                # Merge patches
                if len(self.all_matching_stats_merge_patches) > 0:
                    self.stats['inst_stats_merge_patches'] = wrapper_matching_dataset_lazy(self.all_matching_stats_merge_patches, self.cfg.TEST.MATCHING_STATS_THS)
                # As 3D stack
                if len(self.all_matching_stats_as_3D_stack) > 0:
                    self.stats['inst_stats_as_3D_stack'] = wrapper_matching_dataset_lazy(self.all_matching_stats_as_3D_stack, self.cfg.TEST.MATCHING_STATS_THS)
                # Full image
                if len(self.all_matching_stats) > 0:
                    self.stats['inst_stats'] = wrapper_matching_dataset_lazy(self.all_matching_stats, self.cfg.TEST.MATCHING_STATS_THS)
                if self.post_processing['instance_post']:
                    # Merge patches
                    if len(self.all_matching_stats_merge_patches_post) > 0:
                        self.stats['inst_stats_merge_patches_post'] = wrapper_matching_dataset_lazy(self.all_matching_stats_merge_patches_post, self.cfg.TEST.MATCHING_STATS_THS)
                    # As 3D stack
                    if len(self.all_matching_stats_as_3D_stack_post) > 0:
                        self.stats['inst_stats_as_3D_stack_post'] = wrapper_matching_dataset_lazy(self.all_matching_stats_as_3D_stack_post, self.cfg.TEST.MATCHING_STATS_THS)
                    # Full image
                    if len(self.all_matching_stats_post) > 0:
                        self.stats['inst_stats_post'] = wrapper_matching_dataset_lazy(self.all_matching_stats_post, self.cfg.TEST.MATCHING_STATS_THS)
                
                # Multi-head: instances + classification
                if self.cfg.MODEL.N_CLASSES > 2:
                    # Merge patches
                    if len(self.all_class_stats_merge_patches) > 0:
                        self.stats['class_stats_merge_patches'] = np.mean(self.all_class_stats_merge_patches)
                    # As 3D stack    
                    if len(self.all_class_stats_as_3D_stack) > 0:
                        self.stats['class_stats_as_3D_stack'] = np.mean(self.all_class_stats_as_3D_stack)
                    # Full image
                    if len(self.all_class_stats) > 0:
                        self.stats['class_stats'] = np.mean(self.all_class_stats)

                    if self.post_processing['instance_post']:
                        # Merge patches
                        if len(self.all_class_stats_merge_patches_post) > 0:
                            self.stats['class_stats_merge_patches_post'] = np.mean(self.all_class_stats_merge_patches_post) 
                        # As 3D stack   
                        if len(self.all_class_stats_as_3D_stack_post) > 0:
                            self.stats['class_stats_as_3D_stack_post'] = np.mean(self.all_class_stats_as_3D_stack_post)
                        # Full image 
                        if len(self.all_class_stats_post) > 0:
                            self.stats['class_stats_post'] = np.mean(self.all_class_stats_post)

    def print_stats(self, image_counter):
        """
        Print statistics.  

        Parameters
        ----------
        image_counter : int
            Number of images to call ``normalize_stats``.
        """
        if self.cfg.MODEL.SOURCE != "torchvision":
            super().print_stats(image_counter)
            super().print_post_processing_stats()

            print("Instance segmentation specific metrics:")
            if self.cfg.TEST.MATCHING_STATS and (self.cfg.DATA.TEST.LOAD_GT or self.cfg.DATA.TEST.USE_VAL_AS_TEST) :
                for i in range(len(self.cfg.TEST.MATCHING_STATS_THS)):
                    print("IoU TH={}".format(self.cfg.TEST.MATCHING_STATS_THS[i]))
                    # Merge patches 
                    if self.stats['inst_stats_merge_patches'] is not None:
                        print("      Merge patches:")
                        print(f"      {self.stats['inst_stats_merge_patches'][i]}")
                    # As 3D stack
                    if self.stats['inst_stats_as_3D_stack'] is not None:
                        print("      As 3D stack:")
                        print(f"      {self.stats['inst_stats_as_3D_stack'][i]}")
                    # Full image
                    if self.stats['inst_stats'] is not None:
                        print("      Full image:")
                        print(f"      {self.stats['inst_stats'][i]}")
                    if self.post_processing['instance_post']:
                        print("IoU (post-processing) TH={}".format(self.cfg.TEST.MATCHING_STATS_THS[i]))
                        # Merge patches 
                        if self.stats['inst_stats_merge_patches_post'] is not None:
                            print("      Merge patches (post-processing):")
                            print(f"      {self.stats['inst_stats_merge_patches_post'][i]}")
                        # As 3D stack
                        if self.stats['inst_stats_as_3D_stack_post'] is not None:
                            print("      As 3D stack (post-processing):")
                            print(f"      {self.stats['inst_stats_as_3D_stack_post'][i]}")
                        # Full image
                        if self.stats['inst_stats_post'] is not None:
                            print("      Full image (post-processing):")
                            print(f"      {self.stats['inst_stats_post'][i]}")

                # Multi-head: instances + classification
                if self.cfg.MODEL.N_CLASSES > 2:
                    # Merge patches
                    if self.stats['class_stats_merge_patches'] is not None:
                        print(f"      Merge patches classification IoU: {self.stats['class_stats_merge_patches']}")
                    # As 3D stack    
                    if self.stats['class_stats_as_3D_stack'] is not None:
                        print(f"      As 3D stack classification IoU: {self.stats['class_stats_as_3D_stack']}")
                    # Full image
                    if self.stats['class_stats'] is not None:
                        print(f"      Full image classification IoU: {self.stats['class_stats']}")

                    if self.post_processing['instance_post']:
                        # Merge patches
                        if self.stats['class_stats_merge_patches_post'] is not None:
                            print(f"      Merge patches classification IoU (post-processing): {self.stats['class_stats_merge_patches_post']}")
                        # As 3D stack    
                        if self.stats['class_stats_as_3D_stack_post'] is not None:
                            print(f"      As 3D stack classification IoU (post-processing): {self.stats['class_stats_as_3D_stack_post']}")
                        # Full image
                        if self.stats['class_stats_post'] is not None:
                            print(f"      Full image classification IoU (post-processing): {self.stats['class_stats_post']}")

    def prepare_instance_data(self):
        """
        Creates instance segmentation ground truth images to train the model based on the ground truth instances provided.
        They will be saved in a separate folder in the root path of the ground truth. 
        """
        original_test_path, original_test_mask_path = None, None

        if is_main_process():
            print("###########################")
            print("#  PREPARE INSTANCE DATA  #")
            print("###########################")

            # Create selected channels for train data
            if (self.cfg.TRAIN.ENABLE or self.cfg.DATA.TEST.USE_VAL_AS_TEST) and (not os.path.isdir(self.cfg.DATA.TRAIN.INSTANCE_CHANNELS_DIR) or \
                not os.path.isdir(self.cfg.DATA.TRAIN.INSTANCE_CHANNELS_MASK_DIR)):
                print("You select to create {} channels from given instance labels and no file is detected in {}. "
                        "So let's prepare the data. Notice that, if you do not modify 'DATA.TRAIN.INSTANCE_CHANNELS_DIR' "
                        "path, this process will be done just once!".format(self.cfg.PROBLEM.INSTANCE_SEG.DATA_CHANNELS,
                        self.cfg.DATA.TRAIN.INSTANCE_CHANNELS_DIR))
                create_instance_channels(self.cfg)

            # Create selected channels for val data
            if self.cfg.TRAIN.ENABLE and not self.cfg.DATA.VAL.FROM_TRAIN and (not os.path.isdir(self.cfg.DATA.VAL.INSTANCE_CHANNELS_DIR) or \
                not os.path.isdir(self.cfg.DATA.VAL.INSTANCE_CHANNELS_MASK_DIR)):
                print("You select to create {} channels from given instance labels and no file is detected in {}. "
                        "So let's prepare the data. Notice that, if you do not modify 'DATA.VAL.INSTANCE_CHANNELS_DIR' "
                        "path, this process will be done just once!".format(self.cfg.PROBLEM.INSTANCE_SEG.DATA_CHANNELS,
                        self.cfg.DATA.VAL.INSTANCE_CHANNELS_DIR))
                create_instance_channels(self.cfg, data_type='val')

            # Create selected channels for test data once
            if self.cfg.TEST.ENABLE and not self.cfg.DATA.TEST.USE_VAL_AS_TEST and (not os.path.isdir(self.cfg.DATA.TEST.INSTANCE_CHANNELS_DIR) or \
                (not os.path.isdir(self.cfg.DATA.TEST.INSTANCE_CHANNELS_MASK_DIR) and self.cfg.DATA.TEST.LOAD_GT)) and not self.cfg.TEST.BY_CHUNKS.ENABLE:
                print("You select to create {} channels from given instance labels and no file is detected in {}. "
                        "So let's prepare the data. Notice that, if you do not modify 'DATA.TEST.INSTANCE_CHANNELS_DIR' "
                        "path, this process will be done just once!".format(self.cfg.PROBLEM.INSTANCE_SEG.DATA_CHANNELS,
                        self.cfg.DATA.TEST.INSTANCE_CHANNELS_MASK_DIR))
                create_test_instance_channels(self.cfg)

        if is_dist_avail_and_initialized():
            dist.barrier()

        opts = []
        if self.cfg.TRAIN.ENABLE:
            print("DATA.TRAIN.PATH changed from {} to {}".format(self.cfg.DATA.TRAIN.PATH, self.cfg.DATA.TRAIN.INSTANCE_CHANNELS_DIR))
            print("DATA.TRAIN.GT_PATH changed from {} to {}".format(self.cfg.DATA.TRAIN.GT_PATH, self.cfg.DATA.TRAIN.INSTANCE_CHANNELS_MASK_DIR))
            opts.extend(['DATA.TRAIN.PATH', self.cfg.DATA.TRAIN.INSTANCE_CHANNELS_DIR,
                        'DATA.TRAIN.GT_PATH', self.cfg.DATA.TRAIN.INSTANCE_CHANNELS_MASK_DIR])
        if not self.cfg.DATA.VAL.FROM_TRAIN:
            print("DATA.VAL.PATH changed from {} to {}".format(self.cfg.DATA.VAL.PATH, self.cfg.DATA.VAL.INSTANCE_CHANNELS_DIR))
            print("DATA.VAL.GT_PATH changed from {} to {}".format(self.cfg.DATA.VAL.GT_PATH, self.cfg.DATA.VAL.INSTANCE_CHANNELS_MASK_DIR))
            opts.extend(['DATA.VAL.PATH', self.cfg.DATA.VAL.INSTANCE_CHANNELS_DIR,
                        'DATA.VAL.GT_PATH', self.cfg.DATA.VAL.INSTANCE_CHANNELS_MASK_DIR])
        if self.cfg.TEST.ENABLE and not self.cfg.DATA.TEST.USE_VAL_AS_TEST and not self.cfg.TEST.BY_CHUNKS.ENABLE:
            print("DATA.TEST.PATH changed from {} to {}".format(self.cfg.DATA.TEST.PATH, self.cfg.DATA.TEST.INSTANCE_CHANNELS_DIR))
            opts.extend(['DATA.TEST.PATH', self.cfg.DATA.TEST.INSTANCE_CHANNELS_DIR])
            if self.cfg.DATA.TEST.LOAD_GT:
                print("DATA.TEST.GT_PATH changed from {} to {}".format(self.cfg.DATA.TEST.GT_PATH, self.cfg.DATA.TEST.INSTANCE_CHANNELS_MASK_DIR))
                opts.extend(['DATA.TEST.GT_PATH', self.cfg.DATA.TEST.INSTANCE_CHANNELS_MASK_DIR])
        original_test_path = self.cfg.DATA.TEST.PATH
        original_test_mask_path = self.cfg.DATA.TEST.GT_PATH
        self.cfg.merge_from_list(opts)

        return original_test_path, original_test_mask_path

    def torchvision_model_call(self, in_img, is_train=False):
        """
        Call a regular Pytorch model.

        Parameters
        ----------
        in_img : Tensor
            Input image to pass through the model.

        is_train : bool, optional
            Whether if the call is during training or inference. 

        Returns
        -------
        prediction : Tensor 
            Image prediction. 
        """
        filename, file_extension = os.path.splitext(self.processing_filenames[0])

        # Convert first to 0-255 range if uint16
        if in_img.dtype == torch.float32:
            if torch.max(in_img) > 1:
                in_img = (norm_range01(in_img, torch.uint8)[0]*255).to(torch.uint8)
            in_img = in_img.to(torch.uint8)
        
        # Apply TorchVision pre-processing
        in_img = self.torchvision_preprocessing(in_img)
        pred = self.model(in_img)
        masks = pred[0]['masks'].cpu().numpy().transpose(0,2,3,1)
        if masks.shape[0] != 0:
            masks = np.argmax(pred[0]['masks'].cpu().numpy().transpose(0,2,3,1), axis=0)
        else:
            masks = torch.ones((1,)+pred[0]['masks'].cpu().numpy().transpose(0,2,3,1).shape[1:], dtype=torch.uint8)

        if not is_train and masks.shape[0] != 0:
            # Extract each output from MaskRCNN
            bboxes = pred[0]['boxes'].cpu().numpy().astype(np.uint16)
            labels = pred[0]['labels'].cpu().numpy()
            scores = pred[0]['scores'].cpu().numpy()
            
            # Save all info in a csv file
            df = pd.DataFrame(zip(labels, scores, bboxes[:,0],bboxes[:,1],bboxes[:,2],bboxes[:,3]), 
                columns = ['label', 'scores', 'x1', 'y1', 'x2', 'y2'])
            df = df.sort_values(by=['label']) 
            df.to_csv(os.path.join(self.cfg.PATHS.RESULT_DIR.FULL_IMAGE, filename+".csv"), index=False)

            # Save masks
            save_tif(np.expand_dims(masks,0), self.cfg.PATHS.RESULT_DIR.FULL_IMAGE, self.processing_filenames, 
                verbose=self.cfg.TEST.VERBOSE)    

        # Actually to allow training this should return a Torch Tensor and not a Numpy array. For instance, 
        # segmentation training is disabled, due to the absence of generators that contain bboxes, so this can be left 
        # returning a Numpy array. This will only be called in process_sample inference function and for full image setting
        return np.expand_dims(masks.squeeze(),0) <|MERGE_RESOLUTION|>--- conflicted
+++ resolved
@@ -135,17 +135,16 @@
         )
 
         if self.cfg.PROBLEM.INSTANCE_SEG.DATA_CHANNELS == "BC":
-<<<<<<< HEAD
-            self.metric_names = ["jaccard_index", "jaccard_index"]
+            self.metric_names = ["jaccard_index_B", "jaccard_index_C"]
         if self.cfg.PROBLEM.INSTANCE_SEG.DATA_CHANNELS == "C":
             self.metric_names = ["jaccard_index"]
-        elif self.cfg.PROBLEM.INSTANCE_SEG.DATA_CHANNELS in ["A", "BCM"]:
-            self.metric_names = ["jaccard_index", "jaccard_index", "jaccard_index"]
-=======
-            self.metric_names = ["jaccard_index_B", "jaccard_index_C"]
-        elif self.cfg.PROBLEM.INSTANCE_SEG.DATA_CHANNELS == "BCM":
+        elif self.cfg.PROBLEM.INSTANCE_SEG.DATA_CHANNELS in ["BCM"]:
             self.metric_names = ["jaccard_index_B", "jaccard_index_C", "jaccard_index_M"]
->>>>>>> 4c409840
+        elif self.cfg.PROBLEM.INSTANCE_SEG.DATA_CHANNELS in ["A"]:
+            if self.cfg.PROBLEM.NDIM == '3D':
+                self.metric_names = ["jaccard_index_A_Z", "jaccard_index_A_Y", "jaccard_index_A_X"]
+            else:
+                self.metric_names = ["jaccard_index_A_Y", "jaccard_index_A_X"]
         elif self.cfg.PROBLEM.INSTANCE_SEG.DATA_CHANNELS == "BP":
             self.metric_names = ["jaccard_index_B", "jaccard_index_P"]
         elif self.cfg.PROBLEM.INSTANCE_SEG.DATA_CHANNELS == "BD":
