import os
import math
import csv
import torch
import numpy as np
import pandas as pd
from skimage.feature import peak_local_max, blob_log
from skimage.measure import label, regionprops_table
from skimage.morphology import disk, dilation
from tqdm import tqdm

from biapy.data.data_2D_manipulation import load_and_prepare_2D_train_data
from biapy.data.data_3D_manipulation import load_and_prepare_3D_data
<<<<<<< HEAD
from biapy.data.post_processing.post_processing import (remove_close_points, detection_watershed,
    remove_by_properties)
=======
from biapy.data.post_processing.post_processing import (remove_close_points, detection_watershed, 
    measure_morphological_props_and_filter)
>>>>>>> d084bedb
from biapy.data.pre_processing import create_detection_masks, norm_range01
from biapy.utils.util import save_tif, read_chunked_data, write_chunked_data, order_dimensions
from biapy.engine.metrics import detection_metrics, jaccard_index, weighted_bce_dice_loss, CrossEntropyLoss_wrapper
from biapy.engine.base_workflow import Base_Workflow

class Detection_Workflow(Base_Workflow):
    """
    Detection workflow where the goal is to localize objects in the input image, not requiring a pixel-level class.
    More details in `our documentation <https://biapy.readthedocs.io/en/latest/workflows/detection.html>`_.

    Parameters
    ----------
    cfg : YACS configuration
        Running configuration.

    Job_identifier : str
        Complete name of the running job.

    device : Torch device
        Device used.

    args : argpase class
        Arguments used in BiaPy's call.
    """
    def __init__(self, cfg, job_identifier, device, args, **kwargs):
        super(Detection_Workflow, self).__init__(cfg, job_identifier, device, args, **kwargs)

        # Detection stats
        self.stats['d_precision'] = 0
        self.stats['d_recall'] = 0
        self.stats['d_f1'] = 0

        self.stats['d_precision_per_crop'] = 0
        self.stats['d_recall_per_crop'] = 0
        self.stats['d_f1_per_crop'] = 0

        print("####################\n"
              "#  PRE-PROCESSING  #\n"
              "####################\n")

        self.original_test_mask_path = self.prepare_detection_data()

        if self.cfg.DATA.TEST.LOAD_GT or self.cfg.DATA.TEST.USE_VAL_AS_TEST:
            self.use_gt = True
        if self.cfg.TEST.BY_CHUNKS.ENABLE and self.cfg.TEST.BY_CHUNKS.WORKFLOW_PROCESS.ENABLE:
            self.use_gt = False

        if self.use_gt:
            self.csv_files = sorted(next(os.walk(self.original_test_mask_path))[2])
        self.cell_count_file = os.path.join(self.cfg.PATHS.RESULT_DIR.PATH, 'cell_counter.csv')
        self.cell_count_lines = []

        # From now on, no modification of the cfg will be allowed
        self.cfg.freeze()

        # Activations for each output channel:
        # channel number : 'activation'
        self.activations = {'0': 'CE_Sigmoid'}

        # Workflow specific training variables
        self.mask_path = cfg.DATA.TRAIN.GT_PATH
        self.load_Y_val = True

        # Workflow specific test variables
        self.postpone_postproc = False
        if cfg.TEST.BY_CHUNKS.ENABLE and cfg.TEST.BY_CHUNKS.WORKFLOW_PROCESS.ENABLE and \
            cfg.TEST.BY_CHUNKS.WORKFLOW_PROCESS.TYPE == "chunk_by_chunk":
            self.postpone_postproc = True

        if self.cfg.TEST.POST_PROCESSING.DET_WATERSHED or self.cfg.TEST.POST_PROCESSING.REMOVE_CLOSE_POINTS:
            self.post_processing['detection_post'] = True
        else:
            self.post_processing['detection_post'] = False

    def define_metrics(self):
        """
        Definition of self.metrics, self.metric_names and self.loss variables.
        """
        self.metrics = [
            jaccard_index(num_classes=self.cfg.MODEL.N_CLASSES,
                first_not_binary_channel=self.cfg.MODEL.N_CLASSES, device=self.device,
                torchvision_models=True if self.cfg.MODEL.SOURCE == "torchvision" else False)
        ]
        self.metric_names = ["jaccard_index"]
        if self.cfg.LOSS.TYPE == "CE":
            self.loss = CrossEntropyLoss_wrapper(num_classes=self.cfg.MODEL.N_CLASSES,
                torchvision_models=True if self.cfg.MODEL.SOURCE == "torchvision" else False)
        elif self.cfg.LOSS.TYPE == "W_CE_DICE":
            self.loss = weighted_bce_dice_loss(w_dice=0.66, w_bce=0.33)

    def metric_calculation(self, output, targets, metric_logger=None):
        """
        Execution of the metrics defined in :func:`~define_metrics` function.

        Parameters
        ----------
        output : Torch Tensor
            Prediction of the model.

        targets : Torch Tensor
            Ground truth to compare the prediction with.

        metric_logger : MetricLogger, optional
            Class to be updated with the new metric(s) value(s) calculated.

        Returns
        -------
        value : float
            Value of the metric for the given prediction.
        """
        with torch.no_grad():
            train_iou = self.metrics[0](output, targets)
            train_iou = train_iou.item() if not torch.isnan(train_iou) else 0
            if metric_logger is not None:
                metric_logger.meters[self.metric_names[0]].update(train_iou)
            else:
                return train_iou

    def detection_process(self, pred, filenames, metric_names=[]):
        """
        Detection workflow engine for test/inference. Process model's prediction to prepare detection output and
        calculate metrics.

        Parameters
        ----------
        pred : Torch Tensor
            Model predictions.

        filenames : List of str
            Predicted image's filenames.

        metric_names : List of str
            Metrics names.
        """
        file_ext = os.path.splitext(filenames[0])[1]
        ndim = 2 if self.cfg.PROBLEM.NDIM == "2D" else 3
        pred_shape = pred.shape
        print("Capturing the local maxima ")
        all_points = []
        all_classes = []
        for channel in range(pred.shape[-1]):
            print("Class {}".format(channel+1))
            if len(self.cfg.TEST.DET_MIN_TH_TO_BE_PEAK) == 1:
                min_th_peak = self.cfg.TEST.DET_MIN_TH_TO_BE_PEAK[0]
            else:
                min_th_peak = self.cfg.TEST.DET_MIN_TH_TO_BE_PEAK[channel]

            # Find points
            if self.cfg.TEST.DET_POINT_CREATION_FUNCTION == "peak_local_max":
                pred_coordinates = peak_local_max(pred[...,channel].astype(np.float32), threshold_abs=min_th_peak, exclude_border=False)
            else:
                pred_coordinates = blob_log(pred[...,channel]*255, min_sigma=self.cfg.TEST.DET_BLOB_LOG_MIN_SIGMA,
                    max_sigma=self.cfg.TEST.DET_BLOB_LOG_MAX_SIGMA, num_sigma=self.cfg.TEST.DET_BLOB_LOG_NUM_SIGMA,
                    threshold=min_th_peak, exclude_border=False)
                pred_coordinates = pred_coordinates[:,:3].astype(int) # Remove sigma

            # Remove close points per class as post-processing method
            if self.cfg.TEST.POST_PROCESSING.REMOVE_CLOSE_POINTS and not self.postpone_postproc:
                if len(self.cfg.TEST.POST_PROCESSING.REMOVE_CLOSE_POINTS_RADIUS) == 1:
                    radius = self.cfg.TEST.POST_PROCESSING.REMOVE_CLOSE_POINTS_RADIUS[0]
                else:
                    radius = self.cfg.TEST.POST_PROCESSING.REMOVE_CLOSE_POINTS_RADIUS[channel]

                pred_coordinates = remove_close_points(pred_coordinates, radius, self.cfg.DATA.TEST.RESOLUTION,
                    ndim=ndim)

            all_points.append(pred_coordinates)
            c_size = 1 if len(pred_coordinates) == 0 else len(pred_coordinates)
            all_classes.append(np.full(c_size, channel))

        # Remove close points again seeing all classes together, as it can be that a point is detected in both classes
        # if there is not clear distinction between them
        classes = 1 if self.cfg.MODEL.N_CLASSES <= 2 else self.cfg.MODEL.N_CLASSES
        if self.cfg.TEST.POST_PROCESSING.REMOVE_CLOSE_POINTS and classes > 1 and not self.postpone_postproc:
            print("All classes together")
            radius = np.min(self.cfg.TEST.POST_PROCESSING.REMOVE_CLOSE_POINTS_RADIUS)

            all_points = np.concatenate(all_points, axis=0)
            all_classes = np.concatenate(all_classes, axis=0)

            new_points, all_classes = remove_close_points(all_points, radius, self.cfg.DATA.TEST.RESOLUTION,
                classes=all_classes, ndim=ndim)

            # Create again list of arrays of all points
            all_points = []
            for i in range(classes):
                all_points.append([])
            for i, c in enumerate(all_classes):
                all_points[c].append(new_points[i])
            del new_points
        # Create a file with detected point and other image with predictions ids (if GT given)
        print("Creating the images with detected points . . .")
        points_pred = np.zeros(pred.shape[:-1], dtype=np.uint8)
        for n, pred_coordinates in enumerate(all_points):
            if self.use_gt:
                pred_id_img = np.zeros(pred_shape[:-1], dtype=np.uint32)
            for j, coord in enumerate(pred_coordinates):
                z,y,x = coord
                points_pred[z,y,x] = n+1
                if self.use_gt:
                    pred_id_img[z,y,x] = j+1

            # Dilate and save the prediction ids for the current class
            if self.use_gt:
                for i in range(pred_id_img.shape[0]):
                    pred_id_img[i] = dilation(pred_id_img[i], disk(3))
                if file_ext in ['.hdf5', '.h5', ".zarr"]:
                    write_chunked_data(np.expand_dims(pred_id_img,-1), self.cfg.PATHS.RESULT_DIR.DET_ASSOC_POINTS,
                        os.path.splitext(filenames[0])[0]+'_class'+str(n+1)+'_pred_ids'+file_ext, dtype_str="uint32",
                        verbose=self.cfg.TEST.VERBOSE)
                else:
                    save_tif(np.expand_dims(np.expand_dims(pred_id_img,0),-1), self.cfg.PATHS.RESULT_DIR.DET_ASSOC_POINTS,
                        [os.path.splitext(filenames[0])[0]+'_class'+str(n+1)+'_pred_ids.tif'], verbose=self.cfg.TEST.VERBOSE)

            self.cell_count_lines.append([filenames, len(pred_coordinates)])

        if self.use_gt: del pred_id_img

        # Dilate and save the detected point image
        if len(pred_coordinates) > 0:
            for i in range(points_pred.shape[0]):
                points_pred[i] = dilation(points_pred[i], disk(3))
        if file_ext in ['.hdf5', '.h5', ".zarr"]:
            write_chunked_data(np.expand_dims(points_pred,-1), self.cfg.PATHS.RESULT_DIR.DET_LOCAL_MAX_COORDS_CHECK, filenames[0],
                dtype_str="uint8", verbose=self.cfg.TEST.VERBOSE)
        else:
            save_tif(np.expand_dims(np.expand_dims(points_pred,0),-1), self.cfg.PATHS.RESULT_DIR.DET_LOCAL_MAX_COORDS_CHECK,
                filenames, verbose=self.cfg.TEST.VERBOSE)

        # Detection watershed
        if self.cfg.TEST.POST_PROCESSING.DET_WATERSHED:
            data_filename = os.path.join(self.cfg.DATA.TEST.PATH, filenames[0])
            w_dir = os.path.join(self.cfg.PATHS.WATERSHED_DIR, filenames[0])
            check_wa = w_dir if self.cfg.PROBLEM.DETECTION.DATA_CHECK_MW else None
            points_pred = detection_watershed(points_pred, all_points, data_filename, self.cfg.TEST.POST_PROCESSING.DET_WATERSHED_FIRST_DILATION,
                clases, ndim=ndim, donuts_classes=self.cfg.TEST.POST_PROCESSING.DET_WATERSHED_DONUTS_CLASSES,
                donuts_patch=self.cfg.TEST.POST_PROCESSING.DET_WATERSHED_DONUTS_PATCH,
                donuts_nucleus_diameter=self.cfg.TEST.POST_PROCESSING.DET_WATERSHED_DONUTS_NUCLEUS_DIAMETER, save_dir=check_wa)
<<<<<<< HEAD

            # Instance filtering by properties
            points_pred, labels, _, npixels, areas, circularities, diameters, comment, all_conds = remove_by_properties(points_pred, self.cfg.DATA.TEST.RESOLUTION,
                properties=self.cfg.TEST.POST_PROCESSING.REMOVE_BY_PROPERTIES, prop_values=self.cfg.TEST.POST_PROCESSING.REMOVE_BY_PROPERTIES_VALUES,
                comp_signs=self.cfg.TEST.POST_PROCESSING.REMOVE_BY_PROPERTIES_SIGN, coords_list=np.concatenate(all_points, axis=0))
=======
            
            # Instance filtering by properties     
            points_pred, d_result = measure_morphological_props_and_filter(points_pred, self.cfg.DATA.TEST.RESOLUTION, 
                properties=self.cfg.TEST.POST_PROCESSING.MEASURE_PROPERTIES.REMOVE_BY_PROPERTIES.PROPS, 
                prop_values=self.cfg.TEST.POST_PROCESSING.MEASURE_PROPERTIES.REMOVE_BY_PROPERTIES.VALUES, 
                comp_signs=self.cfg.TEST.POST_PROCESSING.MEASURE_PROPERTIES.REMOVE_BY_PROPERTIES.SIGN, 
                coords_list=np.concatenate(all_points, axis=0))
>>>>>>> d084bedb

            if file_ext in ['.hdf5', '.h5', ".zarr"]:
                write_chunked_data(np.expand_dims(points_pred,-1), self.cfg.PATHS.RESULT_DIR.DET_ASSOC_POINTS, filenames[0], dtype_str="uint8",
                    verbose=self.cfg.TEST.VERBOSE)
            else:
                save_tif(np.expand_dims(np.expand_dims(points_pred,0),-1), self.cfg.PATHS.RESULT_DIR.PER_IMAGE_POST_PROCESSING,
                    filenames, verbose=self.cfg.TEST.VERBOSE)
        del points_pred

        # Save coords in a couple of csv files
        aux = np.concatenate(all_points, axis=0)
        df = None
        if len(aux) != 0:
            if self.cfg.PROBLEM.NDIM == "3D":
                prob = pred[aux[:,0], aux[:,1], aux[:,2], all_classes]
                prob = np.concatenate(prob, axis=0)
                all_classes = np.concatenate(all_classes, axis=0)
                if self.cfg.TEST.POST_PROCESSING.DET_WATERSHED:
<<<<<<< HEAD
                    size_measure = 'area' if ndim == 2 else 'volume'
                    df = pd.DataFrame(zip(labels, list(aux[:,0]), list(aux[:,1]), list(aux[:,2]), list(prob), list(all_classes),\
                        npixels, areas, circularities, diameters, comment, all_conds), columns =['pred_id', 'axis-0', 'axis-1', 'axis-2', 'probability', \
                        'class', 'npixels', size_measure, 'circularity', 'diameters', 'comment', 'conditions'])
                    df = df.sort_values(by=['pred_id'])
=======
                    df = pd.DataFrame(zip(d_result['labels'], list(aux[:,0]), list(aux[:,1]), list(aux[:,2]), list(prob), list(all_classes),
                        d_result['npixels'], d_result['areas'], d_result['circularities'], d_result['diameters'], d_result['perimeters'], 
                        d_result['comment'], d_result['conditions']), columns =['pred_id', 'axis-0', 'axis-1', 'axis-2', 'probability', 
                        'class', 'npixels', 'volume', 'sphericity', 'diameter', 'perimeter (surface area)', 'comment', 'conditions'])
                    df = df.sort_values(by=['pred_id'])   
>>>>>>> d084bedb
                else:
                    labels = []
                    for i, pred_coordinates in enumerate(all_points):
                        for j in range(len(pred_coordinates)):
                            labels.append(j+1)

                    df = pd.DataFrame(zip(labels, list(aux[:,0]), list(aux[:,1]), list(aux[:,2]), list(prob), list(all_classes)),
                        columns =['pred_id', 'axis-0', 'axis-1', 'axis-2', 'probability', 'class'])
                    df = df.sort_values(by=['pred_id'])
            else:
                aux = aux[:,1:]
                prob = pred[0,aux[:,0], aux[:,1], all_classes]
                prob = np.concatenate(prob, axis=0)
                all_classes = np.concatenate(all_classes, axis=0)
                if self.cfg.TEST.POST_PROCESSING.DET_WATERSHED:
<<<<<<< HEAD
                    size_measure = 'area' if ndim == 2 else 'volume'
                    df = pd.DataFrame(zip(labels, list(aux[:,0]), list(aux[:,1]), list(prob), list(all_classes),\
                        npixels, areas, circularities, diameters, comment, all_conds), columns =['pred_id', 'axis-0', 'axis-1', 'probability', \
                        'class', 'npixels', size_measure, 'circularity', 'diameters', 'comment', 'conditions'])
                    df = df.sort_values(by=['pred_id'])
=======
                    df = pd.DataFrame(zip(d_result['labels'], list(aux[:,0]), list(aux[:,1]), list(prob), list(all_classes),
                        d_result['npixels'], d_result['areas'], d_result['circularities'], d_result['diameters'], d_result['perimeters'], 
                        d_result['elongations'], d_result['comment'], d_result['conditions']), columns =['pred_id', 'axis-0', 'axis-1', 
                        'probability', 'class', 'npixels', 'area', 'circularity', 'diameter', 'perimeter', 'elongation', 'comment', 
                        'conditions'])
                    df = df.sort_values(by=['pred_id'])   
>>>>>>> d084bedb
                else:
                    df = pd.DataFrame(zip(list(aux[:,0]), list(aux[:,1]), list(prob), list(all_classes)),
                        columns =['axis-0', 'axis-1', 'probability', 'class'])
                    df = df.sort_values(by=['axis-0'])
            del aux

            # Save jus the points and their probabilities 
            df.to_csv(os.path.join(self.cfg.PATHS.RESULT_DIR.DET_LOCAL_MAX_COORDS_CHECK, os.path.splitext(filenames[0])[0]+'_full_info.csv'))
            if self.cfg.TEST.POST_PROCESSING.DET_WATERSHED:
                if ndim == 2:
                    cols = ['class', 'pred_id', 'npixels', 'area', 'circularity', 'perimeter', 'elongation', 'comment', 'conditions']
                else:
                    cols = ['class', 'pred_id', 'npixels', 'volume', 'sphericity', 'perimeter', 'surface area', 'comment', 'conditions']
                df = df.drop(columns=cols)
            else:
                df = df.drop(columns=['class'])
            df.to_csv(os.path.join(self.cfg.PATHS.RESULT_DIR.DET_LOCAL_MAX_COORDS_CHECK, os.path.splitext(filenames[0])[0]+'_prob.csv'))

        # Calculate detection metrics
        if self.use_gt:
            all_channel_d_metrics = [0,0,0]
            dfs = []
            gt_all_coords = []
            for ch, pred_coordinates in enumerate(all_points):

                # Read the GT coordinates from the CSV file
                csv_filename = os.path.join(self.original_test_mask_path, os.path.splitext(filenames[0])[0]+'.csv')
                if not os.path.exists(csv_filename):
                    print("WARNING: The CSV file seems to have different name than image. Using the CSV file "
                            "with the same position as the CSV in the directory. Check if it is correct!")
                    csv_filename = os.path.join(self.original_test_mask_path, self.csv_files[self.f_numbers[0]])
                    print("Its respective CSV file seems to be: {}".format(csv_filename))
                print("Reading GT data from: {}".format(csv_filename))
                df_gt = pd.read_csv(csv_filename, index_col=0)
                zcoords = df_gt['axis-0'].tolist()
                ycoords = df_gt['axis-1'].tolist()
                if self.cfg.PROBLEM.NDIM == '3D':
                    xcoords = df_gt['axis-2'].tolist()
                    gt_coordinates = [[z,y,x] for z,y,x in zip(zcoords,ycoords,xcoords)]
                else:
                    gt_coordinates = [[0,y,x] for y,x in zip(zcoords,ycoords)]
                gt_all_coords.append(gt_coordinates)

                if self.cfg.PROBLEM.NDIM == '3D':
                    v_size = (self.cfg.DATA.TEST.RESOLUTION[0], self.cfg.DATA.TEST.RESOLUTION[1], self.cfg.DATA.TEST.RESOLUTION[2])
                else:
                    v_size = (1,self.cfg.DATA.TEST.RESOLUTION[0], self.cfg.DATA.TEST.RESOLUTION[1])

                # Calculate detection metrics
                if len(pred_coordinates) > 0:
                    print("Detection (class "+str(ch+1)+")")
                    d_metrics, gt_assoc, fp = detection_metrics(gt_coordinates, pred_coordinates, tolerance=self.cfg.TEST.DET_TOLERANCE[ch],
                        voxel_size=v_size, return_assoc=True, verbose=self.cfg.TEST.VERBOSE)
                    print("Detection metrics: {}".format(d_metrics))
                    all_channel_d_metrics[0] += d_metrics[1]
                    all_channel_d_metrics[1] += d_metrics[3]
                    all_channel_d_metrics[2] += d_metrics[5]

                    # Save csv files with the associations between GT points and predicted ones
                    dfs.append([gt_assoc.copy(),fp.copy()])
                    if self.cfg.PROBLEM.NDIM == "2D":
                        gt_assoc = gt_assoc.drop(columns=['axis-0'])
                        fp = fp.drop(columns=['axis-0'])
                        gt_assoc = gt_assoc.rename(columns={'axis-1': 'axis-0', 'axis-2': 'axis-1'})
                        fp = fp.rename(columns={'axis-1': 'axis-0', 'axis-2': 'axis-1'})
                    gt_assoc.to_csv(os.path.join(self.cfg.PATHS.RESULT_DIR.DET_ASSOC_POINTS, os.path.splitext(filenames[0])[0]+'_class'+str(ch+1)+'_gt_assoc.csv'))
                    fp.to_csv(os.path.join(self.cfg.PATHS.RESULT_DIR.DET_ASSOC_POINTS, os.path.splitext(filenames[0])[0]+'_class'+str(ch+1)+'_fp.csv'))
                else:
                    print("No point found to calculate the metrics!")

            print("All classes "+str(ch+1))
            all_channel_d_metrics[0] = all_channel_d_metrics[0]/len(all_points)
            all_channel_d_metrics[1] = all_channel_d_metrics[1]/len(all_points)
            all_channel_d_metrics[2] = all_channel_d_metrics[2]/len(all_points)
            print("Detection metrics: {}".format(["Precision", all_channel_d_metrics[0],
                "Recall", all_channel_d_metrics[1], "F1", all_channel_d_metrics[2]]))

            self.stats[metric_names[0]] += all_channel_d_metrics[0]
            self.stats[metric_names[1]] += all_channel_d_metrics[1]
            self.stats[metric_names[2]] += all_channel_d_metrics[2]

            print("Creating the image with a summary of detected points and false positives with colors . . .")
            points_pred = np.zeros(pred_shape[:-1]+(3,), dtype=np.uint8)
            for ch, gt_coords in enumerate(gt_all_coords):
                if len(dfs) > 0:
                    gt_assoc, fp = dfs[ch]

                # TP and FN
                gt_id_img = np.zeros(pred_shape[:-1], dtype=np.uint32)
                for j, cor in enumerate(gt_coords):
                    z,y,x = cor
                    z,y,x = int(z),int(y),int(x)
                    if len(dfs) > 0:
                        if gt_assoc[gt_assoc['gt_id'] == j+1]["tag"].iloc[0] == "TP":
                            points_pred[z,y,x] = (0,255,0)# Green
                        else:
                            points_pred[z,y,x] = (255,0,0)# Red
                    else:
                        points_pred[z,y,x] = (255,0,0)# Red

                    gt_id_img[z,y,x] = j+1

                # Dilate and save the GT ids for the current class
                for i in range(gt_id_img.shape[0]):
                    gt_id_img[i] = dilation(gt_id_img[i], disk(3))
                if file_ext in ['.hdf5', '.h5', ".zarr"]:
                    write_chunked_data(np.expand_dims(gt_id_img,-1), self.cfg.PATHS.RESULT_DIR.DET_ASSOC_POINTS,
                        os.path.splitext(filenames[0])[0]+'_class'+str(ch+1)+'_gt_ids'+file_ext, dtype_str="uint32",
                        verbose=self.cfg.TEST.VERBOSE)
                else:
                    save_tif(np.expand_dims(np.expand_dims(gt_id_img,0),-1), self.cfg.PATHS.RESULT_DIR.DET_ASSOC_POINTS,
                        [os.path.splitext(filenames[0])[0]+'_class'+str(ch+1)+'_gt_ids.csv'], verbose=self.cfg.TEST.VERBOSE)

                # FP
                if len(dfs) > 0:
                    for cor in zip(fp['axis-0'].tolist(),fp['axis-1'].tolist(),fp['axis-2'].tolist()):
                        z, y, x =  cor
                        z,y,x = int(z),int(y),int(x)
                        points_pred[z,y,x] = (0,0,255) # Blue

            # Dilate and save the predicted points for the current class
            for i in range(points_pred.shape[0]):
                for j in range(points_pred.shape[-1]):
                    points_pred[i,...,j] = dilation(points_pred[i,...,j], disk(3))
            if file_ext in ['.hdf5', '.h5', ".zarr"]:
                write_chunked_data(points_pred, self.cfg.PATHS.RESULT_DIR.DET_ASSOC_POINTS, filenames[0],
                    dtype_str="uint8", verbose=self.cfg.TEST.VERBOSE)
            else:
                save_tif(np.expand_dims(points_pred,0), self.cfg.PATHS.RESULT_DIR.DET_ASSOC_POINTS,
                    filenames, verbose=self.cfg.TEST.VERBOSE)

        return df

    def normalize_stats(self, image_counter):
        """
        Normalize statistics.

        Parameters
        ----------
        image_counter : int
            Number of images to average the metrics.
        """
        super().normalize_stats(image_counter)

        with open(self.cell_count_file, 'w', newline="") as file:
            csvwriter = csv.writer(file)
            csvwriter.writerow(['filename', 'cells'])
            for nr in range(len(self.cell_count_lines)):
                csvwriter.writerow([nr+1] + self.cell_count_lines[nr])
        if self.cfg.DATA.TEST.LOAD_GT or self.cfg.DATA.TEST.USE_VAL_AS_TEST:
            if self.cfg.TEST.STATS.PER_PATCH:
                self.stats['d_precision_per_crop'] = self.stats['d_precision_per_crop'] / image_counter
                self.stats['d_recall_per_crop'] = self.stats['d_recall_per_crop'] / image_counter
                self.stats['d_f1_per_crop'] = self.stats['d_f1_per_crop'] / image_counter
            if self.cfg.TEST.STATS.FULL_IMG:
                self.stats['d_precision'] = self.stats['d_precision'] / image_counter
                self.stats['d_recall'] = self.stats['d_recall'] / image_counter
                self.stats['d_f1'] = self.stats['d_f1'] / image_counter

    def after_merge_patches(self, pred):
        """
        Steps need to be done after merging all predicted patches into the original image.

        Parameters
        ----------
        pred : Torch Tensor
            Model prediction.
        """
        self.detection_process(pred, self.processing_filenames, ['d_precision_per_crop', 'd_recall_per_crop', 'd_f1_per_crop'])

    def after_merge_patches_by_chunks_proccess_patch(self, filename):
        """
        Place any code that needs to be done after merging all predicted patches into the original image
        but in the process made chunk by chunk. This function will operate patch by patch defined by
        ``DATA.PATCH_SIZE``.

        Parameters
        ----------
        filename : List of str
            Filename of the predicted image H5/Zarr.
        """

        _filename, file_ext = os.path.splitext(os.path.basename(filename))
        print("Detection workflow pipeline continues for image {}".format(_filename))

        # Load H5/Zarr
        pred_file, pred = read_chunked_data(filename)

        t_dim, z_dim, c_dim, y_dim, x_dim = order_dimensions(pred.shape,
                        self.cfg.TEST.BY_CHUNKS.INPUT_IMG_AXES_ORDER)

        # Fill the new data
        z_vols = math.ceil(z_dim/self.cfg.DATA.PATCH_SIZE[0])
        y_vols = math.ceil(y_dim/self.cfg.DATA.PATCH_SIZE[1])
        x_vols = math.ceil(x_dim/self.cfg.DATA.PATCH_SIZE[2])
        total_patches = z_vols*y_vols*x_vols
        d = len(str(total_patches))
        c=1
        for z in tqdm(range(z_vols)):
            for y in range(y_vols):
                for x in range(x_vols):
                    print("Processing patch {}/{} of image".format(c, total_patches))
                    fname = _filename+"_patch"+str(c).zfill(d)+file_ext

                    slices = [
                        slice(z*self.cfg.DATA.PATCH_SIZE[0],min(z_dim,self.cfg.DATA.PATCH_SIZE[0]*(z+1))),
                        slice(y*self.cfg.DATA.PATCH_SIZE[1],min(y_dim,self.cfg.DATA.PATCH_SIZE[1]*(y+1))),
                        slice(x*self.cfg.DATA.PATCH_SIZE[2],min(x_dim,self.cfg.DATA.PATCH_SIZE[2]*(x+1))),
                        slice(None), # Channel
                    ]

                    data_ordered_slices = order_dimensions(
                        slices,
                        input_order = "ZYXC",
                        output_order = self.cfg.TEST.BY_CHUNKS.INPUT_IMG_AXES_ORDER,
                        default_value = 0,
                        )

                    raw_patch = pred[data_ordered_slices]

                    current_order = np.array(range(len(pred.shape)))
                    transpose_order = order_dimensions(
                                current_order,
                                input_order= "ZYXC",
                                output_order= self.cfg.TEST.BY_CHUNKS.INPUT_IMG_AXES_ORDER,
                                default_value= np.nan)

                    transpose_order = [x for x in transpose_order if not np.isnan(x)]
                    transpose_order = np.argsort(transpose_order)
                    transpose_order = current_order[transpose_order]

                    patch = raw_patch.transpose(transpose_order)


                    df_patch = self.detection_process(patch, [fname])

                    c+=1

                    if 'df' not in locals():
                        df = df_patch.copy()
                        df['file'] = fname
                    else:
                        if df_patch is not None:
                            df_patch['file'] = fname
                            df = pd.concat([df, df_patch], ignore_index=True)

        # Apply post-processing of removing points
        if self.cfg.TEST.POST_PROCESSING.REMOVE_CLOSE_POINTS and self.postpone_postproc:
            # Take point coords
            pred_coordinates = []
            coordz = df['axis-0'].tolist()
            coordy = df['axis-1'].tolist()
            coordx = df['axis-2'].tolist()
            for z,y,x in zip(coordz,coordy,coordx):
                pred_coordinates.append([z,y,x])
            radius = self.cfg.TEST.POST_PROCESSING.REMOVE_CLOSE_POINTS_RADIUS[0]
            pred_coordinates, droped_pos = remove_close_points(pred_coordinates, radius, self.cfg.DATA.TEST.RESOLUTION,
                ndim=3, return_drops=True)

            # Remove points from dataframe
            df = df.drop(droped_pos)

        # Save large csv with all point of all patches
        df = df.sort_values(by=['file'])
        df.to_csv(os.path.join(self.cfg.PATHS.RESULT_DIR.DET_LOCAL_MAX_COORDS_CHECK, _filename+'_all_points.csv'))

        if self.cfg.TEST.BY_CHUNKS.FORMAT == "h5":
            pred_file.close()

    def process_sample(self, norm):
        """
        Function to process a sample in the inference phase.

        Parameters
        ----------
        norm : List of dicts
            Normalization used during training. Required to denormalize the predictions of the model.
        """
        if self.cfg.MODEL.SOURCE != "torchvision":
            super().process_sample(norm)
        else:
            # Data channel check
            if self.cfg.DATA.PATCH_SIZE[-1] != self._X.shape[-1]:
                raise ValueError("Channel of the DATA.PATCH_SIZE given {} does not correspond with the loaded image {}. "
                    "Please, check the channels of the images!".format(self.cfg.DATA.PATCH_SIZE[-1], self._X.shape[-1]))

            ##################
            ### FULL IMAGE ###
            ##################
            if self.cfg.TEST.STATS.FULL_IMG:
                # Make the prediction
                with torch.cuda.amp.autocast():
                    pred = self.model_call_func(self._X)
                del self._X

    def torchvision_model_call(self, in_img, is_train=False):
        """
        Call a regular Pytorch model.

        Parameters
        ----------
        in_img : Tensor
            Input image to pass through the model.

        is_train : bool, optional
            Whether if the call is during training or inference.

        Returns
        -------
        prediction : Tensor
            Image prediction.
        """
        filename, file_extension = os.path.splitext(self.processing_filenames[0])

        # Convert first to 0-255 range if uint16
        if in_img.dtype == torch.float32:
            if torch.max(in_img) > 1:
                in_img = (norm_range01(in_img, torch.uint8)[0]*255).to(torch.uint8)
            in_img = in_img.to(torch.uint8)

        # Apply TorchVision pre-processing
        in_img = self.torchvision_preprocessing(in_img)

        pred = self.model(in_img)

        bboxes = pred[0]['boxes'].cpu().numpy()
        if not is_train and len(bboxes) != 0:
            # Extract each output from prediction
            labels = pred[0]['labels'].cpu().numpy()
            scores = pred[0]['scores'].cpu().numpy()

            # Save all info in a csv file
            df = pd.DataFrame(zip(labels, scores, bboxes[:,0],bboxes[:,1],bboxes[:,2],bboxes[:,3]),
                columns = ['label', 'scores', 'x1', 'y1', 'x2', 'y2'])
            df = df.sort_values(by=['label'])
            df.to_csv(os.path.join(self.cfg.PATHS.RESULT_DIR.FULL_IMAGE, filename+".csv"), index=False)

        return None

    def after_full_image(self, pred):
        """
        Steps that must be executed after generating the prediction by supplying the entire image to the model.

        Parameters
        ----------
        pred : Torch Tensor
            Model prediction.
        """
        self.detection_process(pred, self.processing_filenames, ['d_precision', 'd_recall', 'd_f1'])

    def after_all_images(self):
        """
        Steps that must be done after predicting all images.
        """
        super().after_all_images()

    def print_stats(self, image_counter):
        """
        Print statistics.

        Parameters
        ----------
        image_counter : int
            Number of images to call ``normalize_stats``.
        """
        if not self.use_gt or self.cfg.MODEL.SOURCE == "torchvision": return

        super().print_stats(image_counter)
        super().print_post_processing_stats()

        print("Detection specific metrics:")
        if self.cfg.DATA.TEST.LOAD_GT or self.cfg.DATA.TEST.USE_VAL_AS_TEST:
            if self.cfg.TEST.STATS.PER_PATCH:
                print("Detection - Test Precision (merge patches): {}".format(self.stats['d_precision_per_crop']))
                print("Detection - Test Recall (merge patches): {}".format(self.stats['d_recall_per_crop']))
                print("Detection - Test F1 (merge patches): {}".format(self.stats['d_f1_per_crop']))
            if self.cfg.TEST.STATS.FULL_IMG:
                print("Detection - Test Precision (per image): {}".format(self.stats['d_precision']))
                print("Detection - Test Recall (per image): {}".format(self.stats['d_recall']))
                print("Detection - Test F1 (per image): {}".format(self.stats['d_f1']))

    def prepare_detection_data(self):
        """
        Creates detection ground truth images to train the model based on the ground truth coordinates provided.
        They will be saved in a separate folder in the root path of the ground truth.
        """
        print("############################")
        print("#  PREPARE DETECTION DATA  #")
        print("############################")
        original_test_mask_path = None

        # Create selected channels for train data
        if self.cfg.TRAIN.ENABLE or self.cfg.DATA.TEST.USE_VAL_AS_TEST:
            create_mask = False
            if not os.path.isdir(self.cfg.DATA.TRAIN.DETECTION_MASK_DIR):
                print("You select to create detection masks from given .csv files but no file is detected in {}. "
                    "So let's prepare the data. Notice that, if you do not modify 'DATA.TRAIN.DETECTION_MASK_DIR' "
                    "path, this process will be done just once!".format(self.cfg.DATA.TRAIN.DETECTION_MASK_DIR))
                create_mask = True
            else:
                if len(next(os.walk(self.cfg.DATA.TRAIN.DETECTION_MASK_DIR))[2]) != len(next(os.walk(self.cfg.DATA.TRAIN.GT_PATH))[2]):
                    print("Different number of files found in {} and {}. Trying to create the the rest again"
                        .format(self.cfg.DATA.TRAIN.GT_PATH,self.cfg.DATA.TRAIN.DETECTION_MASK_DIR))
                    create_mask = True

            if create_mask:
                create_detection_masks(self.cfg)

        # Create selected channels for val data
        if self.cfg.TRAIN.ENABLE and not self.cfg.DATA.VAL.FROM_TRAIN:
            create_mask = False
            if not os.path.isdir(self.cfg.DATA.VAL.DETECTION_MASK_DIR):
                print("You select to create detection masks from given .csv files but no file is detected in {}. "
                    "So let's prepare the data. Notice that, if you do not modify 'DATA.VAL.DETECTION_MASK_DIR' "
                    "path, this process will be done just once!".format(self.cfg.DATA.VAL.DETECTION_MASK_DIR))
                create_mask = True
            else:
                if len(next(os.walk(self.cfg.DATA.VAL.DETECTION_MASK_DIR))[2]) != len(next(os.walk(self.cfg.DATA.VAL.GT_PATH))[2]):
                    print("Different number of files found in {} and {}. Trying to create the the rest again"
                        .format(self.cfg.DATA.VAL.GT_PATH,self.cfg.DATA.VAL.DETECTION_MASK_DIR))
                    create_mask = True

            if create_mask:
                create_detection_masks(self.cfg, data_type='val')

        # Create selected channels for test data once
        if self.cfg.TEST.ENABLE and self.cfg.DATA.TEST.LOAD_GT and not self.cfg.DATA.TEST.USE_VAL_AS_TEST:
            create_mask = False
            if not os.path.isdir(self.cfg.DATA.TEST.DETECTION_MASK_DIR):
                print("You select to create detection masks from given .csv files but no file is detected in {}. "
                    "So let's prepare the data. Notice that, if you do not modify 'DATA.TEST.DETECTION_MASK_DIR' "
                    "path, this process will be done just once!".format(self.cfg.DATA.TEST.DETECTION_MASK_DIR))
                create_mask = True
            else:
                if len(next(os.walk(self.cfg.DATA.TEST.DETECTION_MASK_DIR))[2]) != len(next(os.walk(self.cfg.DATA.TEST.GT_PATH))[2]):
                    print("Different number of files found in {} and {}. Trying to create the the rest again"
                        .format(self.cfg.DATA.TEST.GT_PATH,self.cfg.DATA.TEST.DETECTION_MASK_DIR))
                    create_mask = True
            if create_mask:
                create_detection_masks(self.cfg, data_type='test')

        opts = []
        if self.cfg.TRAIN.ENABLE:
            print("DATA.TRAIN.GT_PATH changed from {} to {}".format(self.cfg.DATA.TRAIN.GT_PATH, self.cfg.DATA.TRAIN.DETECTION_MASK_DIR))
            opts.extend(['DATA.TRAIN.GT_PATH', self.cfg.DATA.TRAIN.DETECTION_MASK_DIR])
            if not self.cfg.DATA.VAL.FROM_TRAIN:
                print("DATA.VAL.GT_PATH changed from {} to {}".format(self.cfg.DATA.VAL.GT_PATH, self.cfg.DATA.VAL.DETECTION_MASK_DIR))
                opts.extend(['DATA.VAL.GT_PATH', self.cfg.DATA.VAL.DETECTION_MASK_DIR])
        if self.cfg.TEST.ENABLE and self.cfg.DATA.TEST.LOAD_GT:
            print("DATA.TEST.GT_PATH changed from {} to {}".format(self.cfg.DATA.TEST.GT_PATH, self.cfg.DATA.TEST.DETECTION_MASK_DIR))
            opts.extend(['DATA.TEST.GT_PATH', self.cfg.DATA.TEST.DETECTION_MASK_DIR])
            original_test_mask_path = self.cfg.DATA.TEST.GT_PATH
        self.cfg.merge_from_list(opts)


        return original_test_mask_path<|MERGE_RESOLUTION|>--- conflicted
+++ resolved
@@ -11,13 +11,8 @@
 
 from biapy.data.data_2D_manipulation import load_and_prepare_2D_train_data
 from biapy.data.data_3D_manipulation import load_and_prepare_3D_data
-<<<<<<< HEAD
-from biapy.data.post_processing.post_processing import (remove_close_points, detection_watershed,
-    remove_by_properties)
-=======
 from biapy.data.post_processing.post_processing import (remove_close_points, detection_watershed, 
     measure_morphological_props_and_filter)
->>>>>>> d084bedb
 from biapy.data.pre_processing import create_detection_masks, norm_range01
 from biapy.utils.util import save_tif, read_chunked_data, write_chunked_data, order_dimensions
 from biapy.engine.metrics import detection_metrics, jaccard_index, weighted_bce_dice_loss, CrossEntropyLoss_wrapper
@@ -256,13 +251,6 @@
                 clases, ndim=ndim, donuts_classes=self.cfg.TEST.POST_PROCESSING.DET_WATERSHED_DONUTS_CLASSES,
                 donuts_patch=self.cfg.TEST.POST_PROCESSING.DET_WATERSHED_DONUTS_PATCH,
                 donuts_nucleus_diameter=self.cfg.TEST.POST_PROCESSING.DET_WATERSHED_DONUTS_NUCLEUS_DIAMETER, save_dir=check_wa)
-<<<<<<< HEAD
-
-            # Instance filtering by properties
-            points_pred, labels, _, npixels, areas, circularities, diameters, comment, all_conds = remove_by_properties(points_pred, self.cfg.DATA.TEST.RESOLUTION,
-                properties=self.cfg.TEST.POST_PROCESSING.REMOVE_BY_PROPERTIES, prop_values=self.cfg.TEST.POST_PROCESSING.REMOVE_BY_PROPERTIES_VALUES,
-                comp_signs=self.cfg.TEST.POST_PROCESSING.REMOVE_BY_PROPERTIES_SIGN, coords_list=np.concatenate(all_points, axis=0))
-=======
             
             # Instance filtering by properties     
             points_pred, d_result = measure_morphological_props_and_filter(points_pred, self.cfg.DATA.TEST.RESOLUTION, 
@@ -270,7 +258,6 @@
                 prop_values=self.cfg.TEST.POST_PROCESSING.MEASURE_PROPERTIES.REMOVE_BY_PROPERTIES.VALUES, 
                 comp_signs=self.cfg.TEST.POST_PROCESSING.MEASURE_PROPERTIES.REMOVE_BY_PROPERTIES.SIGN, 
                 coords_list=np.concatenate(all_points, axis=0))
->>>>>>> d084bedb
 
             if file_ext in ['.hdf5', '.h5', ".zarr"]:
                 write_chunked_data(np.expand_dims(points_pred,-1), self.cfg.PATHS.RESULT_DIR.DET_ASSOC_POINTS, filenames[0], dtype_str="uint8",
@@ -289,19 +276,11 @@
                 prob = np.concatenate(prob, axis=0)
                 all_classes = np.concatenate(all_classes, axis=0)
                 if self.cfg.TEST.POST_PROCESSING.DET_WATERSHED:
-<<<<<<< HEAD
-                    size_measure = 'area' if ndim == 2 else 'volume'
-                    df = pd.DataFrame(zip(labels, list(aux[:,0]), list(aux[:,1]), list(aux[:,2]), list(prob), list(all_classes),\
-                        npixels, areas, circularities, diameters, comment, all_conds), columns =['pred_id', 'axis-0', 'axis-1', 'axis-2', 'probability', \
-                        'class', 'npixels', size_measure, 'circularity', 'diameters', 'comment', 'conditions'])
-                    df = df.sort_values(by=['pred_id'])
-=======
                     df = pd.DataFrame(zip(d_result['labels'], list(aux[:,0]), list(aux[:,1]), list(aux[:,2]), list(prob), list(all_classes),
                         d_result['npixels'], d_result['areas'], d_result['circularities'], d_result['diameters'], d_result['perimeters'], 
                         d_result['comment'], d_result['conditions']), columns =['pred_id', 'axis-0', 'axis-1', 'axis-2', 'probability', 
                         'class', 'npixels', 'volume', 'sphericity', 'diameter', 'perimeter (surface area)', 'comment', 'conditions'])
                     df = df.sort_values(by=['pred_id'])   
->>>>>>> d084bedb
                 else:
                     labels = []
                     for i, pred_coordinates in enumerate(all_points):
@@ -317,20 +296,12 @@
                 prob = np.concatenate(prob, axis=0)
                 all_classes = np.concatenate(all_classes, axis=0)
                 if self.cfg.TEST.POST_PROCESSING.DET_WATERSHED:
-<<<<<<< HEAD
-                    size_measure = 'area' if ndim == 2 else 'volume'
-                    df = pd.DataFrame(zip(labels, list(aux[:,0]), list(aux[:,1]), list(prob), list(all_classes),\
-                        npixels, areas, circularities, diameters, comment, all_conds), columns =['pred_id', 'axis-0', 'axis-1', 'probability', \
-                        'class', 'npixels', size_measure, 'circularity', 'diameters', 'comment', 'conditions'])
-                    df = df.sort_values(by=['pred_id'])
-=======
                     df = pd.DataFrame(zip(d_result['labels'], list(aux[:,0]), list(aux[:,1]), list(prob), list(all_classes),
                         d_result['npixels'], d_result['areas'], d_result['circularities'], d_result['diameters'], d_result['perimeters'], 
                         d_result['elongations'], d_result['comment'], d_result['conditions']), columns =['pred_id', 'axis-0', 'axis-1', 
                         'probability', 'class', 'npixels', 'area', 'circularity', 'diameter', 'perimeter', 'elongation', 'comment', 
                         'conditions'])
                     df = df.sort_values(by=['pred_id'])   
->>>>>>> d084bedb
                 else:
                     df = pd.DataFrame(zip(list(aux[:,0]), list(aux[:,1]), list(prob), list(all_classes)),
                         columns =['axis-0', 'axis-1', 'probability', 'class'])
