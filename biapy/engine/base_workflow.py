import math
import os
import datetime
import time
import json
import torch
import h5py
import zarr
import numpy as np
from tqdm import tqdm
from abc import ABCMeta, abstractmethod
from sklearn.model_selection import StratifiedKFold
import torch.multiprocessing as mp
import torch.distributed as dist

from biapy.models import build_model, build_torchvision_model
from biapy.engine import prepare_optimizer, build_callbacks
from biapy.data.generators import create_train_val_augmentors, create_test_augmentor, check_generator_consistence
from biapy.utils.misc import (get_world_size, get_rank, is_main_process, save_model, time_text, load_model_checkpoint, TensorboardLogger,
    to_pytorch_format, to_numpy_format, is_dist_avail_and_initialized, setup_for_distributed)
from biapy.utils.util import (load_data_from_dir, load_3d_images_from_dir, create_plots, pad_and_reflect, save_tif, check_downsample_division,
    read_chunked_data, order_dimensions)
from biapy.engine.train_engine import train_one_epoch, evaluate
from biapy.data.data_2D_manipulation import crop_data_with_overlap, merge_data_with_overlap, load_and_prepare_2D_train_data
from biapy.data.data_3D_manipulation import (crop_3D_data_with_overlap, merge_3D_data_with_overlap, load_and_prepare_3D_data, 
    load_and_prepare_3D_efficient_format_data, load_3D_efficient_files, extract_3D_patch_with_overlap_yield)
from biapy.data.post_processing.post_processing import ensemble8_2d_predictions, ensemble16_3d_predictions, apply_binary_mask
from biapy.engine.metrics import jaccard_index_numpy, voc_calculation
from biapy.data.post_processing import apply_post_processing
from biapy.data.pre_processing import preprocess_data


class Base_Workflow(metaclass=ABCMeta):
    """
    Base workflow class. A new workflow should extend this class. 

    Parameters
    ----------
    cfg : YACS configuration
        Running configuration.
    
    Job_identifier : str
        Complete name of the running job.

    device : Torch device
        Device used. 

    args : argpase class
        Arguments used in BiaPy's call. 
    """
    def __init__(self, cfg, job_identifier, device, args):
        self.cfg = cfg
        self.args = args
        self.job_identifier = job_identifier
        self.device = device
        self.original_test_path = None
        self.original_test_mask_path = None
        self.test_mask_filenames = None
        self.cross_val_samples_ids = None
        self.post_processing = {}
        self.post_processing['per_image'] = False
        self.post_processing['as_3D_stack'] = False
        self.test_filenames = None 
        self.metrics = []
        self.data_norm = None
        self.model = None
        self.optimizer = None
        self.loss_scaler = None
        self.model_prepared = False 
        self.dtype = np.float32 if not self.cfg.TEST.REDUCE_MEMORY else np.float16 
        self.dtype_str = "float32" if not self.cfg.TEST.REDUCE_MEMORY else "float16" 
        self.loss_dtype = torch.float32 

        # Save paths in case we need them in a future
        self.orig_train_path = self.cfg.DATA.TRAIN.PATH
        self.orig_train_mask_path = self.cfg.DATA.TRAIN.GT_PATH
        self.orig_val_path = self.cfg.DATA.VAL.PATH
        self.orig_val_mask_path = self.cfg.DATA.VAL.GT_PATH

        self.all_pred = []
        self.all_gt = []

        self.stats = {}

        # Per crop
        self.stats['loss_per_crop'] = 0
        self.stats['iou_per_crop'] = 0
        self.stats['patch_counter'] = 0

        # Merging the image
        self.stats['iou_merge_patches'] = 0
        self.stats['ov_iou_merge_patches'] = 0
        self.stats['iou_merge_patches_post'] = 0
        self.stats['ov_iou_merge_patches_post'] = 0

        # As 3D stack
        self.stats['iou_as_3D_stack_post'] = 0
        self.stats['ov_iou_as_3D_stack_post'] = 0

        # Full image
        self.stats['loss'] = 0
        self.stats['iou'] = 0
        self.stats['ov_iou'] = 0

        self.world_size = get_world_size()
        self.global_rank = get_rank()
        if self.cfg.TEST.BY_CHUNKS.ENABLE and self.cfg.PROBLEM.NDIM == '3D':
            maxsize = min(10,self.cfg.SYSTEM.NUM_GPUS*10)
            self.output_queue = mp.Queue(maxsize=maxsize)
            self.input_queue = mp.Queue(maxsize=maxsize)
            self.extract_info_queue = mp.Queue()

        # Test variables
        if self.cfg.TEST.ANALIZE_2D_IMGS_AS_3D_STACK and self.cfg.PROBLEM.NDIM == "2D":
            if self.cfg.TEST.POST_PROCESSING.YZ_FILTERING or self.cfg.TEST.POST_PROCESSING.Z_FILTERING:
                self.post_processing['as_3D_stack'] = True
        elif self.cfg.PROBLEM.NDIM == "3D":
            if self.cfg.TEST.POST_PROCESSING.YZ_FILTERING or self.cfg.TEST.POST_PROCESSING.Z_FILTERING:
                self.post_processing['per_image'] = True

        # Define permute shapes to pass from Numpy axis order (Y,X,C) to Pytorch's (C,Y,X)
        self.axis_order = (0,3,1,2) if self.cfg.PROBLEM.NDIM == "2D" else (0,4,1,2,3)
        self.axis_order_back = (0,2,3,1) if self.cfg.PROBLEM.NDIM == "2D" else (0,2,3,4,1)

        # Define metrics
        self.define_metrics()

        # Load Bioimage model Zoo pretrained model information
        self.torchvision_preprocessing = None
        self.bmz_test_input = None
        self.bmz_test_output = None
        self.bmz_model_resource = None
        if self.cfg.MODEL.SOURCE == "bmz":
            import bioimageio.core
            import xarray as xr

            print("Loading Bioimage Model Zoo pretrained model . . .")
            self.bmz_model_resource = bioimageio.core.load_resource_description(self.cfg.MODEL.BMZ.SOURCE_MODEL_DOI)
        
            # Change PATCH_SIZE with the one stored in the RDF
            input_image = np.load(self.bmz_model_resource.test_inputs[0])
            opts = ["DATA.PATCH_SIZE", input_image.shape[2:]+(input_image.shape[1],)]
            print("[BMZ] Changed 'DATA.PATCH_SIZE' from {} to {} as defined in the RDF"
                  .format(self.cfg.DATA.PATCH_SIZE,opts[1]))
            self.cfg.merge_from_list(opts)

            
    @abstractmethod
    def define_metrics(self):
        """
        This function must define the following variables:

        self.metrics : List of functions
            Metrics to be calculated during model's training and inference. 

        self.metric_names : List of str
            Names of the metrics calculated. 
    
        self.loss : Function
            Loss function used during training. 
        """
        NotImplementedError

    @abstractmethod
    def metric_calculation(self, output, targets, metric_logger=None):
        """
        Execution of the metrics defined in :func:`~define_metrics` function. 

        Parameters
        ----------
        output : Torch Tensor
            Prediction of the model. 

        targets : Torch Tensor
            Ground truth to compare the prediction with. 

        metric_logger : MetricLogger, optional
            Class to be updated with the new metric(s) value(s) calculated. 
        
        Returns
        -------
        value : float
            Value of the metric for the given prediction. 
        """
        NotImplementedError

    def prepare_targets(self, targets, batch):
        """
        Location to perform any necessary data transformations to ``targets``
        before calculating the loss.

        Parameters
        ----------
        targets : Torch Tensor
            Ground truth to compare the prediction with.

        batch : Torch Tensor
            Prediction of the model. Only used in SSL workflow. 

        Returns
        -------
        targets : Torch tensor
            Resulting targets. 
        """
        # We do not use 'batch' input but in SSL workflow
        return to_pytorch_format(targets, self.axis_order, self.device)
        
    def load_train_data(self):
        """ 
        Load training and validation data.
        """
        if self.cfg.TRAIN.ENABLE:
            print("##########################")
            print("#   LOAD TRAINING DATA   #")
            print("##########################")
            self.X_val, self.Y_val = None, None
            if self.cfg.DATA.TRAIN.IN_MEMORY:
                val_split = self.cfg.DATA.VAL.SPLIT_TRAIN if self.cfg.DATA.VAL.FROM_TRAIN else 0.
                f_name = load_and_prepare_2D_train_data if self.cfg.PROBLEM.NDIM == '2D' else load_and_prepare_3D_data
                preprocess_cfg = self.cfg.DATA.PREPROCESS if self.cfg.DATA.PREPROCESS.TRAIN else None
                preprocess_fn = preprocess_data if self.cfg.DATA.PREPROCESS.TRAIN else None
                is_y_mask = self.cfg.PROBLEM.TYPE in ['SEMANTIC_SEG', 'INSTANCE_SEG']
                objs = f_name(self.cfg.DATA.TRAIN.PATH, self.mask_path, cross_val=self.cfg.DATA.VAL.CROSS_VAL, 
                    cross_val_nsplits=self.cfg.DATA.VAL.CROSS_VAL_NFOLD, cross_val_fold=self.cfg.DATA.VAL.CROSS_VAL_FOLD, 
                    val_split=val_split, seed=self.cfg.SYSTEM.SEED, shuffle_val=self.cfg.DATA.VAL.RANDOM, 
                    random_crops_in_DA=self.cfg.DATA.EXTRACT_RANDOM_PATCH, crop_shape=self.cfg.DATA.PATCH_SIZE, 
                    y_upscaling=self.cfg.PROBLEM.SUPER_RESOLUTION.UPSCALING, ov=self.cfg.DATA.TRAIN.OVERLAP, 
                    padding=self.cfg.DATA.TRAIN.PADDING, minimum_foreground_perc=self.cfg.DATA.TRAIN.MINIMUM_FOREGROUND_PER,
                    reflect_to_complete_shape=self.cfg.DATA.REFLECT_TO_COMPLETE_SHAPE, convert_to_rgb=self.cfg.DATA.FORCE_RGB,
                    preprocess_cfg = preprocess_cfg, is_y_mask = is_y_mask, preprocess_f=preprocess_fn)
            
                if self.cfg.DATA.VAL.FROM_TRAIN:
                    if self.cfg.DATA.VAL.CROSS_VAL:
                        self.X_train, self.Y_train, self.X_val, self.Y_val, self.train_filenames, self.cross_val_samples_ids = objs
                    else:
                        self.X_train, self.Y_train, self.X_val, self.Y_val, self.train_filenames = objs
                else:
                    self.X_train, self.Y_train, self.train_filenames = objs
                del objs
            else:
                # Checking if the user inputted Zarr/H5 files 
                zarr_files = sorted(next(os.walk(self.cfg.DATA.TRAIN.PATH))[1])
                h5_files = sorted(next(os.walk(self.cfg.DATA.TRAIN.PATH))[2])
                if self.cfg.PROBLEM.NDIM == '3D' and (len(zarr_files) > 0 and '.zarr' in zarr_files[0]) or \
                    (len(h5_files) > 0 and '.h5' in h5_files[0]):
                    val_split = self.cfg.DATA.VAL.SPLIT_TRAIN if self.cfg.DATA.VAL.FROM_TRAIN else 0.

                    if len(zarr_files) > 0 and '.zarr' in zarr_files[0]:
                        print("Working with Zarr files . . .")
                        img_files = [os.path.join(self.cfg.DATA.TRAIN.PATH, x) for x in zarr_files]
                        mask_files = [os.path.join(self.mask_path, x) for x in sorted(next(os.walk(self.mask_path))[1])]
                    elif len(h5_files) > 0 and '.h5' in h5_files[0]:
                        print("Working with H5 files . . .")
                        img_files = [os.path.join(self.cfg.DATA.TRAIN.PATH, x) for x in h5_files]
                        mask_files = [os.path.join(self.mask_path, x) for x in sorted(next(os.walk(self.mask_path))[2])]
                    del zarr_files, h5_files

                    if self.cfg.DATA.EXTRACT_RANDOM_PATCH:
                        print("WARNING: 'DATA.EXTRACT_RANDOM_PATCH' not taken into account when working with Zarr/H5 images")
                    if self.cfg.DATA.FORCE_RGB:
                        print("WARNING: 'DATA.FORCE_RGB' not taken into account when working with Zarr/H5 images")

                    objs = load_and_prepare_3D_efficient_format_data(
                        img_files, mask_files, input_img_axes=self.cfg.DATA.TRAIN.INPUT_IMG_AXES_ORDER, 
                        input_mask_axes=self.cfg.DATA.TRAIN.INPUT_MASK_AXES_ORDER, 
                        cross_val=self.cfg.DATA.VAL.CROSS_VAL, cross_val_nsplits=self.cfg.DATA.VAL.CROSS_VAL_NFOLD, 
                        cross_val_fold=self.cfg.DATA.VAL.CROSS_VAL_FOLD, val_split=val_split, seed=self.cfg.SYSTEM.SEED, 
                        shuffle_val=self.cfg.DATA.VAL.RANDOM, crop_shape=self.cfg.DATA.PATCH_SIZE, 
                        y_upscaling=self.cfg.PROBLEM.SUPER_RESOLUTION.UPSCALING, 
                        ov=self.cfg.DATA.TRAIN.OVERLAP, padding=self.cfg.DATA.TRAIN.PADDING, 
                        minimum_foreground_perc=self.cfg.DATA.TRAIN.MINIMUM_FOREGROUND_PER)
                    
                    if self.cfg.DATA.VAL.FROM_TRAIN:
                        if self.cfg.DATA.VAL.CROSS_VAL:
                            self.X_train, self.Y_train, self.X_val, self.Y_val, self.cross_val_samples_ids = objs
                        else:
                            self.X_train, self.Y_train, self.X_val, self.Y_val = objs
                    else:
                        self.X_train, self.Y_train = objs
                    del objs
                    
                else:
                    self.X_train, self.Y_train = None, None

            ##################
            ### VALIDATION ###
            ##################
            if not self.cfg.DATA.VAL.FROM_TRAIN:
                if self.cfg.DATA.VAL.IN_MEMORY:
                    print("1) Loading validation images . . .")
                    f_name = load_data_from_dir if self.cfg.PROBLEM.NDIM == '2D' else load_3d_images_from_dir
                    preprocess_cfg = self.cfg.DATA.PREPROCESS if self.cfg.DATA.PREPROCESS.VAL else None
                    preprocess_fn = preprocess_data if self.cfg.DATA.PREPROCESS.VAL else None
                    is_y_mask = self.cfg.PROBLEM.TYPE in ['SEMANTIC_SEG', 'INSTANCE_SEG']
                    self.X_val, _, _ = f_name(self.cfg.DATA.VAL.PATH, crop=True, crop_shape=self.cfg.DATA.PATCH_SIZE,
                        overlap=self.cfg.DATA.VAL.OVERLAP, padding=self.cfg.DATA.VAL.PADDING,
                        reflect_to_complete_shape=self.cfg.DATA.REFLECT_TO_COMPLETE_SHAPE,
                        convert_to_rgb=self.cfg.DATA.FORCE_RGB, preprocess_cfg = preprocess_cfg, 
                        is_mask = False, preprocess_f=preprocess_fn)

                    if self.cfg.PROBLEM.NDIM == '2D':
                        crop_shape = (self.cfg.DATA.PATCH_SIZE[0]*self.cfg.PROBLEM.SUPER_RESOLUTION.UPSCALING[0],
                            self.cfg.DATA.PATCH_SIZE[1]*self.cfg.PROBLEM.SUPER_RESOLUTION.UPSCALING[1], self.cfg.DATA.PATCH_SIZE[2])
                    else:
                        crop_shape = (self.cfg.DATA.PATCH_SIZE[0], self.cfg.DATA.PATCH_SIZE[1]*self.cfg.PROBLEM.SUPER_RESOLUTION.UPSCALING[0],
                            self.cfg.DATA.PATCH_SIZE[2]*self.cfg.PROBLEM.SUPER_RESOLUTION.UPSCALING[1],
                            self.cfg.DATA.PATCH_SIZE[3]*self.cfg.PROBLEM.SUPER_RESOLUTION.UPSCALING[2])
                    if self.load_Y_val:
                        self.Y_val, _, _ = f_name(self.cfg.DATA.VAL.GT_PATH, crop=True, crop_shape=crop_shape,
                            overlap=self.cfg.DATA.VAL.OVERLAP, padding=self.cfg.DATA.VAL.PADDING,
                            reflect_to_complete_shape=self.cfg.DATA.REFLECT_TO_COMPLETE_SHAPE,
                            check_channel=False, check_drange=False,convert_to_rgb=self.cfg.DATA.FORCE_RGB, 
                            preprocess_cfg = preprocess_cfg, is_mask = is_y_mask, preprocess_f=preprocess_fn)                            
                    if self.Y_val is not None and len(self.X_val) != len(self.Y_val):
                        raise ValueError("Different number of raw and ground truth items ({} vs {}). "
                            "Please check the data!".format(len(self.X_val), len(self.Y_val)))
                else:
                    # Checking if the user inputted Zarr/H5 files 
                    zarr_files = sorted(next(os.walk(self.cfg.DATA.VAL.PATH))[1])
                    h5_files = sorted(next(os.walk(self.cfg.DATA.VAL.PATH))[2])
                    if self.cfg.PROBLEM.NDIM == '3D' and (len(zarr_files) > 0 and '.zarr' in zarr_files[0]) or \
                        (len(h5_files) > 0 and '.h5' in h5_files[0]):
                        print("1) Loading validation image information . . .")
                        if len(zarr_files) > 0 and '.zarr' in zarr_files[0]:
                            print("Working with Zarr files . . .")
                            img_files = [os.path.join(self.cfg.DATA.VAL.PATH, x) for x in zarr_files]
                            mask_files = [os.path.join(self.mask_path, x) for x in sorted(next(os.walk(self.mask_path))[1])]
                        elif len(h5_files) > 0 and '.h5' in h5_files[0]:
                            print("Working with H5 files . . .")
                            img_files = [os.path.join(self.cfg.DATA.VAL.PATH, x) for x in h5_files]
                            mask_files = [os.path.join(self.mask_path, x) for x in sorted(next(os.walk(self.mask_path))[2])]
                        del zarr_files, h5_files

                        if self.cfg.DATA.FORCE_RGB:
                            print("WARNING: 'DATA.FORCE_RGB' not taken into account when working with Zarr/H5 images")

                        self.X_val, _ = load_3D_efficient_files(data_path=img_files, input_axes=self.cfg.DATA.VAL.INPUT_IMG_AXES_ORDER,
                            crop_shape=self.cfg.DATA.PATCH_SIZE, overlap=self.cfg.DATA.VAL.OVERLAP, padding=self.cfg.DATA.VAL.PADDING)

                        if self.cfg.PROBLEM.NDIM == '2D':
                            crop_shape = (self.cfg.DATA.PATCH_SIZE[0]*self.cfg.PROBLEM.SUPER_RESOLUTION.UPSCALING[0],
                                self.cfg.DATA.PATCH_SIZE[1]*self.cfg.PROBLEM.SUPER_RESOLUTION.UPSCALING[1], self.cfg.DATA.PATCH_SIZE[2])
                        else:
                            crop_shape = (self.cfg.DATA.PATCH_SIZE[0], self.cfg.DATA.PATCH_SIZE[1]*self.cfg.PROBLEM.SUPER_RESOLUTION.UPSCALING[0],
                                self.cfg.DATA.PATCH_SIZE[2]*self.cfg.PROBLEM.SUPER_RESOLUTION.UPSCALING[1],
                                self.cfg.DATA.PATCH_SIZE[3]*self.cfg.PROBLEM.SUPER_RESOLUTION.UPSCALING[2])

                        if self.load_Y_val:
                            print("1) Loading validation GT information . . .")
                            self.Y_val, _ = load_3D_efficient_files(data_path=img_files, input_axes=self.cfg.DATA.VAL.INPUT_IMG_AXES_ORDER,
                                crop_shape=crop_shape, overlap=self.cfg.DATA.VAL.OVERLAP, padding=self.cfg.DATA.VAL.PADDING, check_channel=False)                          
                        else:
                            self.Y_val = None
                        if self.Y_val is not None and len(self.X_val) != len(self.Y_val):
                            raise ValueError("Different number of raw and ground truth items ({} vs {}). "
                                "Please check the data!".format(len(self.X_val), len(self.Y_val)))

                    else:        
                        self.X_val, self.Y_val = None, None

        # Ensure all the processes have read the data                 
        if is_dist_avail_and_initialized():
            print("Waiting until all processes have read the data . . .")
            dist.barrier()

    def destroy_train_data(self):
        """
        Delete training variable to release memory.
        """
        print("Releasing memory . . .")
        if 'X_train' in locals() or 'X_train' in globals():
            del self.X_train
        if 'Y_train' in locals() or 'Y_train' in globals():
            del self.Y_train
        if 'X_val' in locals() or 'X_val' in globals():
            del self.X_val
        if 'Y_val' in locals() or 'Y_val' in globals():
            del self.Y_val
        if 'train_generator' in locals() or 'train_generator' in globals():
            del self.train_generator
        if 'val_generator' in locals() or 'val_generator' in globals():
            del self.val_generator

    def prepare_train_generators(self):
        """
        Build train and val generators.
        """
        if self.cfg.TRAIN.ENABLE:
            print("##############################")
            print("#  PREPARE TRAIN GENERATORS  #")
            print("##############################")
            self.train_generator, \
            self.val_generator, \
            self.data_norm, \
            self.num_training_steps_per_epoch = create_train_val_augmentors(self.cfg, self.X_train, self.Y_train, 
                self.X_val, self.Y_val, self.world_size, self.global_rank, self.args.distributed)
            if self.cfg.DATA.CHECK_GENERATORS and self.cfg.PROBLEM.TYPE != 'CLASSIFICATION':
                check_generator_consistence(
                    self.train_generator, self.cfg.PATHS.GEN_CHECKS+"_train", self.cfg.PATHS.GEN_MASK_CHECKS+"_train")
                check_generator_consistence(
                    self.val_generator, self.cfg.PATHS.GEN_CHECKS+"_val", self.cfg.PATHS.GEN_MASK_CHECKS+"_val")

    def bmz_model_call(self, in_img, is_train=False):
        """
        Call Bioimage model zoo model.

        Parameters
        ----------
        in_img : Tensor
            Input image to pass through the model.

        is_train : bool, optional
            Whether if the call is during training or inference. 

        Returns
        -------
        prediction : Tensor 
            Image prediction. 
        """
        # Convert from Numpy to xarray.DataArray
        if self.cfg.PROBLEM.NDIM == '2D': 
            self.bmz_axes = ('b', 'c', 'y', 'x')
        else:
            self.bmz_axes = ('b', 'c', 'z', 'y', 'x')
        in_img = xr.DataArray(in_img.cpu().numpy(), dims=tuple(self.bmz_axes))

        # Apply pre-processing
        in_img = dict(zip([ipt.name for ipt in self.model.input_specs], (in_img,)))
        self.bmz_computed_measures = {}
        self.model.apply_preprocessing(in_img, self.bmz_computed_measures)

        # Predict
        prediction_tensors = self.model.predict(*list(in_img.values()))

        # Apply post-processing
        prediction = dict(zip([out.name for out in self.model.output_specs], prediction_tensors))
        self.model.apply_postprocessing(prediction, self.bmz_computed_measures)

        # Convert back to Tensor 
        prediction = torch.from_numpy(prediction['output0'].to_numpy())

        return prediction

    @abstractmethod
    def torchvision_model_call(self, in_img, is_train=False):
        """
        Call a regular Pytorch model.

        Parameters
        ----------
        in_img : Tensor
            Input image to pass through the model.

        is_train : bool, optional
            Whether if the call is during training or inference. 

        Returns
        -------
        prediction : Tensor 
            Image prediction. 
        """
        raise NotImplementedError

    def model_call_func(self, in_img, to_pytorch=True, is_train=False):
        """
        Call a regular Pytorch model.

        Parameters
        ----------
        in_img : Tensor
            Input image to pass through the model.

        to_pytorch : bool, optional
            Whether if the input image needs to be converted into pytorch format or not.
        
        is_train : bool, optional
            Whether if the call is during training or inference. 

        Returns
        -------
        prediction : Tensor 
            Image prediction. 
        """
        if to_pytorch:
            in_img = to_pytorch_format(in_img, self.axis_order, self.device)
        if self.cfg.MODEL.SOURCE == "biapy":
            p = self.model(in_img)
        elif self.cfg.MODEL.SOURCE == "bmz":
            p = self.bmz_model_call(in_img, is_train)
        elif self.cfg.MODEL.SOURCE == "torchvision":
            p = self.torchvision_model_call(in_img, is_train)
        return p

    def prepare_model(self):
        """
        Build the model.
        """
        if self.model_prepared:
            print("Model already prepared!")
            return 

        print("###############")
        print("# Build model #")
        print("###############")
        if self.cfg.MODEL.SOURCE == "biapy":
            self.model = build_model(self.cfg, self.job_identifier, self.device)
        elif self.cfg.MODEL.SOURCE == "torchvision":
            self.model, self.torchvision_preprocessing = build_torchvision_model(self.cfg, self.device)
        # Bioimage Model Zoo pretrained models
        elif self.cfg.MODEL.SOURCE == "bmz":
            # Create a bioimage pipeline to create predictions
            try:
                self.model = bioimageio.core.create_prediction_pipeline(
                    self.bmz_model_resource, devices=None, 
                    weight_format="torchscript",
                )
            except Exception as e:
                print(f"The error thrown during the BMZ model load was:\n{e}")
                raise ValueError("An error ocurred when creating the BMZ model (see above). "
                    "BiaPy only supports models prepared with Torchscript.")

            if self.args.distributed:
                raise ValueError("DDP can not be activated when loading a BMZ pretrained model")

        self.model_without_ddp = self.model
        if self.args.distributed:
            find_unused_parameters = True if self.cfg.MODEL.ARCHITECTURE.lower() == "unetr" else False
            self.model = torch.nn.parallel.DistributedDataParallel(self.model, device_ids=[self.args.gpu], 
                find_unused_parameters=find_unused_parameters)
            self.model_without_ddp = self.model.module
        self.model_prepared = True

        # Load checkpoint if necessary
        if self.cfg.MODEL.SOURCE == "biapy" and self.cfg.MODEL.LOAD_CHECKPOINT:
            self.start_epoch = load_model_checkpoint(cfg=self.cfg, jobname=self.job_identifier, model_without_ddp=self.model_without_ddp,
                    device=self.device, optimizer=self.optimizer, loss_scaler=self.loss_scaler)
        else:
            self.start_epoch = 0  
            
    def prepare_logging_tool(self):
        """
        Prepare looging tool.
        """
        print("#######################")
        print("# Prepare logging tool #")
        print("#######################")
        # To start the logging
        now = datetime.datetime.now()
        now = now.strftime("%Y_%m_%d_%H_%M_%S")
        self.log_file = os.path.join(self.cfg.LOG.LOG_DIR, self.cfg.LOG.LOG_FILE_PREFIX + "_log_"+str(now)+".txt")
        if self.global_rank == 0:
            os.makedirs(self.cfg.LOG.LOG_DIR, exist_ok=True)
            os.makedirs(self.cfg.PATHS.CHECKPOINT, exist_ok=True)
            self.log_writer = TensorboardLogger(log_dir=self.cfg.LOG.TENSORBOARD_LOG_DIR)
        else:
            self.log_writer = None

        self.plot_values = {}
        self.plot_values['loss'] = []
        self.plot_values['val_loss'] = []
        for i in range(len(self.metric_names)):
            self.plot_values[self.metric_names[i]] = []
            self.plot_values['val_'+self.metric_names[i]] = []

    def train(self):
        """
        Training phase.
        """
        self.load_train_data()
        if not self.model_prepared:
            self.prepare_model()
        self.prepare_train_generators()
        self.prepare_logging_tool()
        self.early_stopping = build_callbacks(self.cfg)
        
        self.optimizer, self.lr_scheduler, self.loss_scaler = prepare_optimizer(self.cfg, self.model_without_ddp, 
            len(self.train_generator))    

        print("#####################")
        print("#  TRAIN THE MODEL  #")
        print("#####################")
        
        print(f"Start training in epoch {self.start_epoch+1} - Total: {self.cfg.TRAIN.EPOCHS}")
        start_time = time.time()
        val_best_metric = np.zeros(len(self.metric_names), dtype=np.float32)
        val_best_loss = np.Inf
        for epoch in range(self.start_epoch, self.cfg.TRAIN.EPOCHS):
            print("~~~ Epoch {}/{} ~~~\n".format(epoch+1, self.cfg.TRAIN.EPOCHS))
            e_start = time.time()

            if self.args.distributed:
                self.train_generator.sampler.set_epoch(epoch)
            if self.log_writer is not None:
                self.log_writer.set_step(epoch * self.num_training_steps_per_epoch)

            # Train
            train_stats = train_one_epoch(self.cfg, model=self.model, model_call_func=self.model_call_func, loss_function=self.loss, 
                activations=self.apply_model_activations, metric_function=self.metric_calculation, prepare_targets=self.prepare_targets, 
                data_loader=self.train_generator, optimizer=self.optimizer, device=self.device, loss_scaler=self.loss_scaler, epoch=epoch, 
                log_writer=self.log_writer, lr_scheduler=self.lr_scheduler, start_steps=epoch * self.num_training_steps_per_epoch,
                verbose=self.cfg.TRAIN.VERBOSE)

            # Save checkpoint
            if self.cfg.MODEL.SAVE_CKPT_FREQ != -1:
                if (epoch + 1) % self.cfg.MODEL.SAVE_CKPT_FREQ == 0 or epoch + 1 == self.cfg.TRAIN.EPOCHS and is_main_process():
                    save_model(cfg=self.cfg, jobname=self.job_identifier, model=self.model, model_without_ddp=self.model_without_ddp, 
                        optimizer=self.optimizer, loss_scaler=self.loss_scaler, epoch=epoch+1)
                
            # Validation
            if self.val_generator is not None:
                test_stats = evaluate(self.cfg, model=self.model, model_call_func=self.model_call_func, loss_function=self.loss, 
                    activations=self.apply_model_activations, metric_function=self.metric_calculation, prepare_targets=self.prepare_targets, 
                    epoch=epoch, data_loader=self.val_generator, lr_scheduler=self.lr_scheduler)

                # Save checkpoint is val loss improved 
                if test_stats['loss'] < val_best_loss:
                    f = os.path.join(self.cfg.PATHS.CHECKPOINT,"{}-checkpoint-best.pth".format(self.job_identifier))
                    print("Val loss improved from {} to {}, saving model to {}".format(val_best_loss, test_stats['loss'], f))
                    m = " "
                    for i in range(len(val_best_metric)):
                        val_best_metric[i] = test_stats[self.metric_names[i]]
                        m += f"{self.metric_names[i]}: {val_best_metric[i]:.4f} "
                    val_best_loss = test_stats['loss']

                    if is_main_process():
                        save_model(cfg=self.cfg, jobname=self.job_identifier, model=self.model, model_without_ddp=self.model_without_ddp, 
                            optimizer=self.optimizer, loss_scaler=self.loss_scaler, epoch="best")
                print(f'[Val] best loss: {val_best_loss:.4f} best '+m)

                # Store validation stats 
                if self.log_writer is not None:
                    self.log_writer.update(test_loss=test_stats['loss'], head="perf", step=epoch)
                    for i in range(len(self.metric_names)):
                        self.log_writer.update(test_iou=test_stats[self.metric_names[i]], head="perf", step=epoch)
                    
                log_stats = {**{f'train_{k}': v for k, v in train_stats.items()},
                            **{f'test_{k}': v for k, v in test_stats.items()},
                            'epoch': epoch}
            else:
                log_stats = {**{f'train_{k}': v for k, v in train_stats.items()},
                             'epoch': epoch}

            # Write statistics in the logging file
            if is_main_process():
                # Log epoch stats
                if self.log_writer is not None:
                    self.log_writer.flush()
                with open(self.log_file, mode="a", encoding="utf-8") as f:
                    f.write(json.dumps(log_stats) + "\n")

                # Create training plot
                self.plot_values['loss'].append(train_stats['loss'])
                if self.val_generator is not None:
                    self.plot_values['val_loss'].append(test_stats['loss'])
                for i in range(len(self.metric_names)):
                    self.plot_values[self.metric_names[i]].append(train_stats[self.metric_names[i]])
                    if self.val_generator is not None:
                        self.plot_values['val_'+self.metric_names[i]].append(test_stats[self.metric_names[i]])
                if (epoch+1) % self.cfg.LOG.CHART_CREATION_FREQ == 0:
                    create_plots(self.plot_values, self.metric_names, self.job_identifier, self.cfg.PATHS.CHARTS)

            if self.val_generator is not None and self.early_stopping is not None:
                self.early_stopping(test_stats['loss'])
                if self.early_stopping.early_stop:
                    print("Early stopping")
                    break
                        
            e_end = time.time()
            t_epoch = e_end - e_start
            print("[Time] {} {}/{}\n".format(time_text(t_epoch), time_text(e_end - start_time),
                                             time_text((e_end - start_time)+(t_epoch*(self.cfg.TRAIN.EPOCHS-epoch)))))
            
        total_time = time.time() - start_time
        self.total_training_time_str = str(datetime.timedelta(seconds=int(total_time)))
        print('Training time {}'.format(self.total_training_time_str))

        print("Train loss: {}".format(train_stats['loss']))
        for i in range(len(self.metric_names)):
            print("Train {}: {}".format(self.metric_names[i], train_stats[self.metric_names[i]]))
        if self.val_generator is not None:
            print("Val loss: {}".format(val_best_loss))
            for i in range(len(self.metric_names)):
                print("Val {}: {}".format(self.metric_names[i], val_best_metric[i]))

        print('Finished Training')

        # Save two samples to export the model to BMZ 
        if self.bmz_test_input is None:
            sample = next(enumerate(self.train_generator))
            self.bmz_test_input = sample[1][0][0]
            self.bmz_test_output = sample[1][1]
            if not isinstance(self.bmz_test_output, int):
                self.bmz_test_output = self.bmz_test_output[0]

        self.destroy_train_data()

    def load_test_data(self):
        """
        Load test data.
        """
        if self.cfg.TEST.ENABLE:
            print("######################")
            print("#   LOAD TEST DATA   #")
            print("######################")
            if not self.cfg.DATA.TEST.USE_VAL_AS_TEST:
                if self.cfg.DATA.TEST.IN_MEMORY:
                    print("2) Loading test images . . .")
                    f_name = load_data_from_dir if self.cfg.PROBLEM.NDIM == '2D' else load_3d_images_from_dir
                    preprocess_cfg = self.cfg.DATA.PREPROCESS if self.cfg.DATA.PREPROCESS.TEST else None
                    preprocess_fn = preprocess_data if self.cfg.DATA.PREPROCESS.TEST else None
                    is_y_mask = self.cfg.PROBLEM.TYPE in ['SEMANTIC_SEG', 'INSTANCE_SEG']
                    self.X_test, _, _ = f_name(self.cfg.DATA.TEST.PATH, convert_to_rgb=self.cfg.DATA.FORCE_RGB,
                        preprocess_cfg=preprocess_cfg, is_mask=False, preprocess_f=preprocess_fn)
                    if self.cfg.DATA.TEST.LOAD_GT:
                        print("3) Loading test masks . . .")
                        self.Y_test, _, _ = f_name(self.cfg.DATA.TEST.GT_PATH, check_channel=False, check_drange=False, 
                                                   preprocess_cfg=preprocess_cfg, is_mask=is_y_mask, preprocess_f=preprocess_fn)
                        if len(self.X_test) != len(self.Y_test):
                            raise ValueError("Different number of raw and ground truth items ({} vs {}). "
                                "Please check the data!".format(len(self.X_test), len(self.Y_test)))
                    else:
                        self.Y_test = None
                else:
                    self.X_test, self.Y_test = None, None

                if self.original_test_path is None:
                    self.test_filenames = sorted(next(os.walk(self.cfg.DATA.TEST.PATH))[2])
                else:
                    self.test_filenames = sorted(next(os.walk(self.original_test_path))[2])
            else:
                # The test is the validation, and as it is only available when validation is obtained from train and when 
                # cross validation is enabled, the test set files reside in the train folder
                self.test_filenames = sorted(next(os.walk(self.cfg.DATA.TRAIN.PATH))[2])
                self.X_test, self.Y_test = None, None
                if self.cross_val_samples_ids is None:                      
                    # Split the test as it was the validation when train is not enabled 
                    skf = StratifiedKFold(n_splits=self.cfg.DATA.VAL.CROSS_VAL_NFOLD, shuffle=self.cfg.DATA.VAL.RANDOM,
                        random_state=self.cfg.SYSTEM.SEED)
                    fold = 1
                    test_index = None
                    A = B = np.zeros(len(self.test_filenames))  
                
                    for _, te_index in skf.split(A, B):
                        if self.cfg.DATA.VAL.CROSS_VAL_FOLD == fold:
                            self.cross_val_samples_ids = te_index.copy()
                            break
                        fold += 1
                    if len(self.cross_val_samples_ids) > 5:
                        print("Fold number {} used for test data. Printing the first 5 ids: {}".format(fold, self.cross_val_samples_ids[:5]))
                    else:
                        print("Fold number {}. Indexes used in cross validation: {}".format(fold, self.cross_val_samples_ids))
                
                self.test_filenames = [x for i, x in enumerate(self.test_filenames) if i in self.cross_val_samples_ids]
                self.original_test_path = self.orig_train_path
                self.original_test_mask_path = self.orig_train_mask_path  

    def destroy_test_data(self):
        """
        Delete test variable to release memory.
        """
        print("Releasing memory . . .")
        if 'X_test' in locals() or 'X_test' in globals():
            del self.X_test
        if 'Y_test' in locals() or 'Y_test' in globals():
            del self.Y_test
        if 'test_generator' in locals() or 'test_generator' in globals():
            del self.test_generator
        if '_X' in locals() or '_X' in globals():
            del self._X
        if '_Y' in locals() or '_Y' in globals():
            del self._Y

    def prepare_test_generators(self):
        """
        Prepare test data generator.
        """
        if self.cfg.TEST.ENABLE:
            print("############################")
            print("#  PREPARE TEST GENERATOR  #")
            print("############################")
            self.test_generator, self.data_norm = create_test_augmentor(self.cfg, self.X_test, self.Y_test, self.cross_val_samples_ids)

    def apply_model_activations(self, pred, training=False):
        """
        Function that apply the last activation (if any) to the model's output. 

        Parameters
        ----------
        pred : Torch Tensor
            Predictions of the model.

        training : bool, optional
            To advice the function if this is being applied during training of inference. During training, 
            ``CE_Sigmoid`` activations will NOT be applied, as ``torch.nn.BCEWithLogitsLoss`` will apply 
            ``Sigmoid`` automatically in a way that is more stable numerically 
            (`ref <https://pytorch.org/docs/stable/generated/torch.nn.BCEWithLogitsLoss.html>`_).

        Returns
        -------
        pred : Torch tensor
            Resulting predictions after applying last activation(s). 
        """
        if not isinstance(pred, list):
            multiple_heads = False
            pred = [pred]
        else: 
            multiple_heads = True
            assert len(pred) == len(self.activations), "Activations length need to match prediction list length in multiple heads setting"

        for out_heads in range(len(pred)):
            for key, value in self.activations[out_heads].items():
                # Ignore CE_Sigmoid as torch.nn.BCEWithLogitsLoss will apply Sigmoid automatically in a way 
                # that is more stable numerically (ref: https://pytorch.org/docs/stable/generated/torch.nn.BCEWithLogitsLoss.html)
                if (training and value not in ["Linear", "CE_Sigmoid"]) or (not training and value != "Linear"):
                    value = "Sigmoid" if value == "CE_Sigmoid" else value
                    act = getattr(torch.nn, value)()
                    if key == ':':
                        pred[out_heads] = act(pred[out_heads])
                    else:
                        pred[out_heads][:,int(key),...] = act(pred[out_heads][:,int(key),...])

        if not multiple_heads:
            return pred[0]
        else:
            return pred

    @torch.no_grad()
    def test(self):
        """
        Test/Inference step.
        """
        self.load_test_data()
        if not self.model_prepared:
            self.prepare_model()
        self.prepare_test_generators()

        # Switch to evaluation mode
        if self.cfg.MODEL.SOURCE != "bmz":
            self.model_without_ddp.eval()    

        # Check possible checkpoint problems
        if self.start_epoch == -1:
            raise ValueError("There was a problem loading the checkpoint. Test phase aborted!")

        image_counter = 0
        
        print("###############")
        print("#  INFERENCE  #")
        print("###############")
        print("Making predictions on test data . . .")

        # Reactivate prints to see each rank progress
        if self.cfg.TEST.BY_CHUNKS.ENABLE and self.cfg.PROBLEM.NDIM == '3D':
            setup_for_distributed(True)

        # Process all the images
        for i, gen_obj in tqdm(enumerate(self.test_generator), total=len(self.test_generator), disable=not is_main_process()):
            self._X, X_norm, self._Y, Y_norm = None, None, None, None
            if 'X' in gen_obj: self._X = gen_obj['X']
            if 'X_norm' in gen_obj: X_norm = gen_obj['X_norm']
            if 'Y' in gen_obj: self._Y = gen_obj['Y']
            if 'Y_norm' in gen_obj: Y_norm = gen_obj['Y_norm']
            self.processing_filenames = self.test_filenames[gen_obj['file']] if isinstance(gen_obj['file'], int) else gen_obj['file']
            self.processing_filenames = [os.path.basename(self.processing_filenames)]
            self.f_numbers = [i]
            del gen_obj

            if self.cfg.TEST.BY_CHUNKS.ENABLE and self.cfg.PROBLEM.NDIM == '3D':
                print(f"[Rank {get_rank()} ({os.getpid()})] Processing image(s): {self.processing_filenames[0]}")
                self.process_sample_by_chunks(self.processing_filenames[0])
            else:
                if is_main_process():
                    print("Processing image: {}".format(self.processing_filenames[0]))
                    self.process_sample(norm=(X_norm, Y_norm))                        
            
            image_counter += 1

        self.destroy_test_data()

        if is_main_process():
            self.after_all_images()

            print("#############")
            print("#  RESULTS  #")
            print("#############")

            if self.cfg.TRAIN.ENABLE:
                print("Epoch number: {}".format(len(self.plot_values['val_loss'])))
                print("Train time (s): {}".format(self.total_training_time_str))
                print("Train loss: {}".format(np.min(self.plot_values['loss'])))
                for i in range(len(self.metric_names)):
                    if self.metric_names[i] == "IoU":
                        print("Train Foreground {}: {}".format(self.metric_names[i], np.max(self.plot_values[self.metric_names[i]])))
                    else:
                        print("Train {}: {}".format(self.metric_names[i], np.max(self.plot_values[self.metric_names[i]])))
                print("Validation loss: {}".format(np.min(self.plot_values['val_loss'])))
                for i in range(len(self.metric_names)):
                    if self.metric_names[i] == "IoU":
                        print("Validation Foreground {}: {}".format(self.metric_names[i], np.max(self.plot_values['val_'+self.metric_names[i]])))
                    else:
                        print("Validation {}: {}".format(self.metric_names[i], np.max(self.plot_values['val_'+self.metric_names[i]])))
            self.print_stats(image_counter)
        
    def process_sample_by_chunks(self, filenames):
        """
        Function to process a sample in the inference phase. A final H5/Zarr file is created in "TZCYX" or "TZYXC" order
        depending on ``TEST.BY_CHUNKS.INPUT_IMG_AXES_ORDER`` ('T' is always included).

        Parameters
        ----------
        filenames : List of str
            Filenames fo the samples to process. 
        """
        filename, file_extension = os.path.splitext(filenames)
        if file_extension not in ['.hdf5', '.h5', ".zarr"]:
            print("WARNING: you could have saved more memory by converting input test images into H5 file format (.h5) "
                  "or Zarr (.zarr) as with 'TEST.BY_CHUNKS.ENABLE' option enabled H5/Zarr files will be processed by chunks")
        # Load data
        if file_extension in ['.hdf5', '.h5', ".zarr"]:
            self._X_file, self._X = read_chunked_data(self._X)
        else: # Numpy array
            if self._X.ndim == 3:
                c_pos = -1 if self.cfg.TEST.BY_CHUNKS.INPUT_IMG_AXES_ORDER[-1] == 'C' else 1
                self._X = np.expand_dims(self._X, c_pos)

        if is_main_process():
            print(f"Loaded image shape is {self._X.shape}")

        data_shape = self._X.shape

        if self._X.ndim < 3:
            raise ValueError("Loaded image need to have at least 3 dimensions: {} (ndim: {})".format(self._X.shape, self._X.ndim))
        
        if len(self.cfg.TEST.BY_CHUNKS.INPUT_IMG_AXES_ORDER) != self._X.ndim:
            raise ValueError("'TEST.BY_CHUNKS.INPUT_IMG_AXES_ORDER' value {} does not match the number of dimensions of the loaded H5/Zarr "
                "file {} (ndim: {})".format(self.cfg.TEST.BY_CHUNKS.INPUT_IMG_AXES_ORDER, self._X.shape, self._X.ndim))

        # Data paths
        os.makedirs(self.cfg.PATHS.RESULT_DIR.PER_IMAGE, exist_ok=True)
        ext = ".h5" if self.cfg.TEST.BY_CHUNKS.FORMAT == "h5" else ".zarr"
        if self.cfg.SYSTEM.NUM_GPUS > 1:
            out_data_filename = os.path.join(self.cfg.PATHS.RESULT_DIR.PER_IMAGE, filename+"_part"+str(get_rank())+ext)
            out_data_mask_filename = os.path.join(self.cfg.PATHS.RESULT_DIR.PER_IMAGE, filename+"_part"+str(get_rank())+"_mask"+ext)
        else:
            out_data_filename = os.path.join(self.cfg.PATHS.RESULT_DIR.PER_IMAGE, filename+"_nodiv"+ext)
            out_data_mask_filename = os.path.join(self.cfg.PATHS.RESULT_DIR.PER_IMAGE, filename+"_mask"+ext)
        out_data_div_filename = os.path.join(self.cfg.PATHS.RESULT_DIR.PER_IMAGE, filename+ext)
        in_data = self._X

        # Process in charge of processing one predicted patch
        output_handle_proc = mp.Process(target=insert_patch_into_dataset, args=(out_data_filename, out_data_mask_filename, 
            data_shape, self.output_queue, self.extract_info_queue, self.cfg, self.dtype_str, self.dtype, 
            self.cfg.TEST.BY_CHUNKS.FORMAT, self.cfg.TEST.VERBOSE))
        output_handle_proc.daemon=True
        output_handle_proc.start()
        
        # Process in charge of loading part of the data 
        load_data_process = mp.Process(target=extract_patch_from_dataset, args=(in_data, self.cfg, self.input_queue, 
            self.extract_info_queue, self.cfg.TEST.VERBOSE))
        load_data_process.daemon=True
        load_data_process.start()

        if '_X_file' in locals() and isinstance(self._X_file, h5py.File):
            self._X_file.close()
        del self._X, in_data
 
        # Lock the thread inferring until no more patches 
        if self.cfg.TEST.VERBOSE and self.cfg.SYSTEM.NUM_GPUS > 1:
            print(f"[Rank {get_rank()} ({os.getpid()})] Doing inference ")
        while True:
            obj = self.input_queue.get(timeout=60)
            if obj == None: break

            img, patch_coords = obj
            img, _ = self.test_generator.norm_X(img)
            if self.cfg.TEST.AUGMENTATION:
                p = ensemble16_3d_predictions(img[0], batch_size_value=self.cfg.TRAIN.BATCH_SIZE,
                    axis_order_back=self.axis_order_back, pred_func=self.model_call_func, 
                    axis_order=self.axis_order, device=self.device, mode=self.cfg.TEST.AUGMENTATION_MODE)
            else:
                with torch.cuda.amp.autocast():
                    p = self.model_call_func(img)
            p = self.apply_model_activations(p)
            # Multi-head concatenation
            if isinstance(p, list):
                p = torch.cat((p[0], torch.argmax(p[1], axis=1).unsqueeze(1)), dim=1)
            p = to_numpy_format(p, self.axis_order_back)

            # Create a mask with the overlap. Calculate the exact part of the patch that will be inserted in the 
            # final H5/Zarr file
            p = p[0, self.cfg.DATA.TEST.PADDING[0]:p.shape[1]-self.cfg.DATA.TEST.PADDING[0],
                self.cfg.DATA.TEST.PADDING[1]:p.shape[2]-self.cfg.DATA.TEST.PADDING[1],
                self.cfg.DATA.TEST.PADDING[2]:p.shape[3]-self.cfg.DATA.TEST.PADDING[2]]
            m = np.ones(p.shape, dtype=np.uint8)

            # Put the prediction into queue
            self.output_queue.put([p, m, patch_coords])         

        # Get some auxiliar variables
        self.stats['patch_counter'] = self.extract_info_queue.get(timeout=60)
        if is_main_process():
            z_vol_info = self.extract_info_queue.get(timeout=60)
            list_of_vols_in_z  = self.extract_info_queue.get(timeout=60)
        load_data_process.join()
        output_handle_proc.join()

        # Wait until all threads are done so the main thread can create the full size image 
        if self.cfg.SYSTEM.NUM_GPUS > 1 :
            if self.cfg.TEST.VERBOSE:
                print(f"[Rank {get_rank()} ({os.getpid()})] Finish sample inference ")
            if is_dist_avail_and_initialized():
                dist.barrier()

        # Create the final H5/Zarr file that contains all the individual parts 
        if is_main_process():
            if "C" not in self.cfg.TEST.BY_CHUNKS.INPUT_IMG_AXES_ORDER:
                out_data_order = self.cfg.TEST.BY_CHUNKS.INPUT_IMG_AXES_ORDER + "C"
                c_index = -1
            else:
                out_data_order = self.cfg.TEST.BY_CHUNKS.INPUT_IMG_AXES_ORDER
                c_index = out_data_order.index("C")
                
            if self.cfg.SYSTEM.NUM_GPUS > 1:
                # Obtain parts of the data created by all GPUs
                if self.cfg.TEST.BY_CHUNKS.FORMAT == "h5":
                    data_parts_filenames = sorted(next(os.walk(self.cfg.PATHS.RESULT_DIR.PER_IMAGE))[2])
                else: 
                    data_parts_filenames = sorted(next(os.walk(self.cfg.PATHS.RESULT_DIR.PER_IMAGE))[1])
                parts = []
                mask_parts = []
                for x in data_parts_filenames:
                    if filename+"_part" in x and x.endswith(self.cfg.TEST.BY_CHUNKS.FORMAT):
                        if "_mask" not in x:
                            parts.append(x)
                        else:
                            mask_parts.append(x)
                data_parts_filenames = parts 
                data_parts_mask_filenames = mask_parts
                del parts, mask_parts

                if max(1,self.cfg.SYSTEM.NUM_GPUS) != len(data_parts_filenames) != len(list_of_vols_in_z):
                    raise ValueError("Number of data parts is not the same as number of GPUs")

                # Compose the large image 
                for i, data_part_fname in enumerate(data_parts_filenames):
                    print("Reading {}".format(os.path.join(self.cfg.PATHS.RESULT_DIR.PER_IMAGE, data_part_fname)))
                    data_part_file, data_part = read_chunked_data(os.path.join(self.cfg.PATHS.RESULT_DIR.PER_IMAGE, data_part_fname))
                    data_mask_part_file, data_mask_part = read_chunked_data(os.path.join(self.cfg.PATHS.RESULT_DIR.PER_IMAGE, data_parts_mask_filenames[i]))

                    if 'data' not in locals():
                        all_data_filename = os.path.join(self.cfg.PATHS.RESULT_DIR.PER_IMAGE, filename+ext)
                        if self.cfg.TEST.BY_CHUNKS.FORMAT == "h5":
                            allfile = h5py.File(all_data_filename,'w')
                            data = allfile.create_dataset("data", data_part.shape, dtype=self.dtype_str, compression="gzip")
                        else:
                            allfile = zarr.open_group(all_data_filename, mode="w")
                            data = allfile.create_dataset("data", shape=data_part.shape, dtype=self.dtype_str, compression="gzip")

                    for j, k in enumerate(list_of_vols_in_z[i]):
                        
                        slices = (
                            slice(z_vol_info[k][0],z_vol_info[k][1]), # z (only z axis is distributed across GPUs)
                            slice(None), # y
                            slice(None), # x
                            slice(None), # Channel
                        )
                        
                        data_ordered_slices = order_dimensions(
                            slices,
                            input_order="ZYXC",
                            output_order=out_data_order,
                            default_value=0)

                        if self.cfg.TEST.VERBOSE:
                            print(f"Filling {k} [{z_vol_info[k][0]}:{z_vol_info[k][1]}]")
                        data[data_ordered_slices] = data_part[data_ordered_slices] / data_mask_part[data_ordered_slices]

                        if self.cfg.TEST.BY_CHUNKS.FORMAT == "h5":
                            allfile.flush() 

                    if self.cfg.TEST.BY_CHUNKS.FORMAT == "h5":
                        data_part_file.close()
                        data_mask_part_file.close()

                # Save image
                if self.cfg.TEST.BY_CHUNKS.SAVE_OUT_TIF and self.cfg.PATHS.RESULT_DIR.PER_IMAGE != "":
                    current_order = np.array(range(len(data.shape)))
                    transpose_order = order_dimensions(current_order, input_order=out_data_order,
                        output_order="TZYXC", default_value=np.nan)
                    transpose_order = [x for x in transpose_order if not np.isnan(x)]
                    data = np.array(data, dtype=self.dtype).transpose(transpose_order)
                    if "T" not in out_data_order:
                        data = np.expand_dims(data,0)

                    save_tif(data, self.cfg.PATHS.RESULT_DIR.PER_IMAGE, [filename+".tif"], verbose=self.cfg.TEST.VERBOSE)

                if self.cfg.TEST.BY_CHUNKS.FORMAT == "h5":
                    allfile.close()      

            # Just make the division with the overlap
            else:
                # Load predictions and overlapping mask
                pred_file, pred = read_chunked_data(out_data_filename)
                mask_file, mask = read_chunked_data(out_data_mask_filename)

                # Create new file
                if self.cfg.TEST.BY_CHUNKS.FORMAT == "h5":
                    fid_div = h5py.File(out_data_div_filename,'w')
                    pred_div = fid_div.create_dataset("data", pred.shape, dtype=pred.dtype, compression="gzip")
                else:
                    fid_div = zarr.open_group(out_data_div_filename, mode="w")
                    pred_div = fid_div.create_dataset("data", shape=pred.shape, dtype=pred.dtype)
                    
                t_dim, z_dim, c_dim, y_dim, x_dim = order_dimensions(
                    data_shape, self.cfg.TEST.BY_CHUNKS.INPUT_IMG_AXES_ORDER)
                
                # Fill the new data
                z_vols = math.ceil(z_dim/self.cfg.DATA.PATCH_SIZE[0])
                y_vols = math.ceil(y_dim/self.cfg.DATA.PATCH_SIZE[1])
                x_vols = math.ceil(x_dim/self.cfg.DATA.PATCH_SIZE[2])
                for z in tqdm(range(z_vols), disable=not is_main_process()):
                    for y in range(y_vols):
                        for x in range(x_vols):

                            slices = (
                                slice(z*self.cfg.DATA.PATCH_SIZE[0], min(z_dim,self.cfg.DATA.PATCH_SIZE[0]*(z+1))),
                                slice(y*self.cfg.DATA.PATCH_SIZE[1], min(y_dim,self.cfg.DATA.PATCH_SIZE[1]*(y+1))),
                                slice(x*self.cfg.DATA.PATCH_SIZE[2], min(x_dim,self.cfg.DATA.PATCH_SIZE[2]*(x+1))),
                                slice(0,pred.shape[c_index]), # Channel
                            )

                            data_ordered_slices = order_dimensions(
                                slices,
                                input_order = "ZYXC",
                                output_order = out_data_order,
                                default_value = 0,
                                )
                            pred_div[data_ordered_slices] = pred[data_ordered_slices] / mask[data_ordered_slices]

                    if self.cfg.TEST.BY_CHUNKS.FORMAT == "h5":
                        fid_div.flush()

                # Save image
                if self.cfg.TEST.BY_CHUNKS.SAVE_OUT_TIF and self.cfg.PATHS.RESULT_DIR.PER_IMAGE != "":
                    current_order = np.array(range(len(pred_div.shape)))
                    transpose_order = order_dimensions(current_order, input_order=out_data_order,
                        output_order="TZYXC", default_value=np.nan)
                    transpose_order = [x for x in transpose_order if not np.isnan(x)]
                    pred_div = np.array(pred_div, dtype=self.dtype).transpose(transpose_order)
                    if "T" not in out_data_order:
                        pred_div = np.expand_dims(pred_div,0)

                    save_tif(pred_div, self.cfg.PATHS.RESULT_DIR.PER_IMAGE, [os.path.join(self.cfg.PATHS.RESULT_DIR.PER_IMAGE, filename+".tif")],
                        verbose=self.cfg.TEST.VERBOSE)

                if self.cfg.TEST.BY_CHUNKS.FORMAT == "h5":
                    pred_file.close()
                    mask_file.close()
                    fid_div.close()

            if self.cfg.TEST.BY_CHUNKS.WORKFLOW_PROCESS:
                if self.cfg.TEST.BY_CHUNKS.WORKFLOW_PROCESS.TYPE == "chunk_by_chunk":
                    self.after_merge_patches_by_chunks_proccess_patch(out_data_div_filename) 
                else:            
                    self.after_merge_patches_by_chunks_proccess_entire_pred(out_data_div_filename) 
                    
        # Wait until the main thread is done to predict the next sample
        if self.cfg.SYSTEM.NUM_GPUS > 1 :
            if self.cfg.TEST.VERBOSE:
                print(f"[Rank {get_rank()} ({os.getpid()})] Process waiting . . . ")
            if is_dist_avail_and_initialized():
                dist.barrier()
            if self.cfg.TEST.VERBOSE:
                print(f"[Rank {get_rank()} ({os.getpid()})] Synched with main thread. Go for the next sample")

    def process_sample(self, norm):
        """
        Function to process a sample in the inference phase. 

        Parameters
        ----------
        norm : List of dicts
            Normalization used during training. Required to denormalize the predictions of the model.
        """
        # Data channel check
        if self.cfg.DATA.PATCH_SIZE[-1] != self._X.shape[-1]:
            raise ValueError("Channel of the DATA.PATCH_SIZE given {} does not correspond with the loaded image {}. "
                "Please, check the channels of the images!".format(self.cfg.DATA.PATCH_SIZE[-1], self._X.shape[-1]))
                
        #################
        ### PER PATCH ###
        #################
        if not self.cfg.TEST.FULL_IMG or self.cfg.PROBLEM.NDIM == '3D':
            if not self.cfg.TEST.REUSE_PREDICTIONS:
                # Reflect data to complete the needed shape
                if self.cfg.DATA.REFLECT_TO_COMPLETE_SHAPE:
                    reflected_orig_shape = self._X.shape
                    self._X = np.expand_dims(pad_and_reflect(self._X[0], self.cfg.DATA.PATCH_SIZE, verbose=self.cfg.TEST.VERBOSE),0)
                    if self.cfg.DATA.TEST.LOAD_GT:
                        self._Y = np.expand_dims(pad_and_reflect(self._Y[0], self.cfg.DATA.PATCH_SIZE, verbose=self.cfg.TEST.VERBOSE),0)

                original_data_shape = self._X.shape
                
                # Crop if necessary
                if self._X.shape[1:-1] != self.cfg.DATA.PATCH_SIZE[:-1]:
                    # Copy X to be used later in full image 
                    if self.cfg.PROBLEM.NDIM != '3D': 
                        X_original = self._X.copy()

                    if self.cfg.DATA.TEST.LOAD_GT and self._X.shape[:-1] != self._Y.shape[:-1]:
                        raise ValueError("Image {} and mask {} differ in shape (without considering the channels, i.e. last dimension)"
                                        .format(self._X.shape,self._Y.shape))

                    if self.cfg.PROBLEM.NDIM == '2D':
                        obj = crop_data_with_overlap(self._X, self.cfg.DATA.PATCH_SIZE, data_mask=self._Y, overlap=self.cfg.DATA.TEST.OVERLAP, 
                            padding=self.cfg.DATA.TEST.PADDING, verbose=self.cfg.TEST.VERBOSE)
                        if self.cfg.DATA.TEST.LOAD_GT:
                            self._X, self._Y = obj
                        else:
                            self._X = obj
                        del obj
                    else:
                        if self.cfg.TEST.REDUCE_MEMORY:
                            self._X = crop_3D_data_with_overlap(self._X[0], self.cfg.DATA.PATCH_SIZE, overlap=self.cfg.DATA.TEST.OVERLAP, 
                                padding=self.cfg.DATA.TEST.PADDING, verbose=self.cfg.TEST.VERBOSE, 
                                median_padding=self.cfg.DATA.TEST.MEDIAN_PADDING)
                            if self.cfg.DATA.TEST.LOAD_GT:
                                self._Y = crop_3D_data_with_overlap(self._Y[0], self.cfg.DATA.PATCH_SIZE[:-1]+(self._Y.shape[-1],), overlap=self.cfg.DATA.TEST.OVERLAP, 
                                    padding=self.cfg.DATA.TEST.PADDING, verbose=self.cfg.TEST.VERBOSE, 
                                    median_padding=self.cfg.DATA.TEST.MEDIAN_PADDING)
                        else:
                            if self.cfg.DATA.TEST.LOAD_GT: self._Y = self._Y[0]
                            obj = crop_3D_data_with_overlap(self._X[0], self.cfg.DATA.PATCH_SIZE, data_mask=self._Y, overlap=self.cfg.DATA.TEST.OVERLAP, 
                                padding=self.cfg.DATA.TEST.PADDING, verbose=self.cfg.TEST.VERBOSE, 
                                median_padding=self.cfg.DATA.TEST.MEDIAN_PADDING)
                            if self.cfg.DATA.TEST.LOAD_GT:
                                self._X, self._Y = obj
                            else:
                                self._X = obj
                            del obj

                # Evaluate each patch
                if self.cfg.DATA.TEST.LOAD_GT and self.cfg.TEST.EVALUATE:
                    l = int(math.ceil(self._X.shape[0]/self.cfg.TRAIN.BATCH_SIZE))
                    for k in tqdm(range(l), leave=False):
                        top = (k+1)*self.cfg.TRAIN.BATCH_SIZE if (k+1)*self.cfg.TRAIN.BATCH_SIZE < self._X.shape[0] else self._X.shape[0]
                        with torch.cuda.amp.autocast():
                            output = self.apply_model_activations(self.model_call_func(self._X[k*self.cfg.TRAIN.BATCH_SIZE:top]))
                            loss = self.loss(output, to_pytorch_format(self._Y[k*self.cfg.TRAIN.BATCH_SIZE:top], self.axis_order, self.device, dtype=self.loss_dtype))

                        # Calculate the metrics
                        train_iou = self.metric_calculation(output, to_pytorch_format(self._Y[k*self.cfg.TRAIN.BATCH_SIZE:top], self.axis_order, self.device, dtype=self.loss_dtype))
                        
                        self.stats['loss_per_crop'] += loss.item()
                        self.stats['iou_per_crop'] += train_iou
                        
                    del output    

                self.stats['patch_counter'] += self._X.shape[0]

                # Predict each patch
                if self.cfg.TEST.AUGMENTATION:
                    for k in tqdm(range(self._X.shape[0]), leave=False):
                        if self.cfg.PROBLEM.NDIM == '2D':
                            p = ensemble8_2d_predictions(self._X[k], axis_order_back=self.axis_order_back,
                                pred_func=self.model_call_func, axis_order=self.axis_order, device=self.device,
                                mode=self.cfg.TEST.AUGMENTATION_MODE)
                        else:
                            p = ensemble16_3d_predictions(self._X[k], batch_size_value=self.cfg.TRAIN.BATCH_SIZE,
                                axis_order_back=self.axis_order_back, pred_func=self.model_call_func, 
                                axis_order=self.axis_order, device=self.device, mode=self.cfg.TEST.AUGMENTATION_MODE)
                        p = self.apply_model_activations(p)
                        # Multi-head concatenation
                        if isinstance(p, list):
                            p = torch.cat((p[0], p[1]), dim=1)
                        p = to_numpy_format(p, self.axis_order_back)
                        if 'pred' not in locals():
                            pred = np.zeros((self._X.shape[0],)+p.shape[1:], dtype=self.dtype)
                        pred[k] = p
                else:
                    l = int(math.ceil(self._X.shape[0]/self.cfg.TRAIN.BATCH_SIZE))
                    for k in tqdm(range(l), leave=False):
                        top = (k+1)*self.cfg.TRAIN.BATCH_SIZE if (k+1)*self.cfg.TRAIN.BATCH_SIZE < self._X.shape[0] else self._X.shape[0]
                        with torch.cuda.amp.autocast():
                            p = self.apply_model_activations(self.model_call_func(self._X[k*self.cfg.TRAIN.BATCH_SIZE:top]))
                            # Multi-head concatenation
                            if isinstance(p, list):
                                p = torch.cat((p[0], p[1]), dim=1)
                            p = to_numpy_format(p, self.axis_order_back)
                        if 'pred' not in locals():
                            pred = np.zeros((self._X.shape[0],)+p.shape[1:], dtype=self.dtype)
                        pred[k*self.cfg.TRAIN.BATCH_SIZE:top] = p

                # Delete self._X as in 3D there is no full image
                if self.cfg.PROBLEM.NDIM == '3D':
                    del self._X, p

                # Reconstruct the predictions
                if original_data_shape[1:-1] != self.cfg.DATA.PATCH_SIZE[:-1]:
                    if self.cfg.PROBLEM.NDIM == '3D': original_data_shape = original_data_shape[1:]
                    f_name = merge_data_with_overlap if self.cfg.PROBLEM.NDIM == '2D' else merge_3D_data_with_overlap

                    if self.cfg.TEST.REDUCE_MEMORY:
                        pred = f_name(pred, original_data_shape[:-1]+(pred.shape[-1],), padding=self.cfg.DATA.TEST.PADDING, 
                            overlap=self.cfg.DATA.TEST.OVERLAP, verbose=self.cfg.TEST.VERBOSE)
                        if self.cfg.DATA.TEST.LOAD_GT:
                            self._Y = f_name(self._Y, original_data_shape[:-1]+(self._Y.shape[-1],), padding=self.cfg.DATA.TEST.PADDING, 
                                overlap=self.cfg.DATA.TEST.OVERLAP, verbose=self.cfg.TEST.VERBOSE)
                    else:
                        obj = f_name(pred, original_data_shape[:-1]+(pred.shape[-1],), data_mask=self._Y,
                            padding=self.cfg.DATA.TEST.PADDING, overlap=self.cfg.DATA.TEST.OVERLAP,
                            verbose=self.cfg.TEST.VERBOSE)
                        if self.cfg.DATA.TEST.LOAD_GT:
                            pred, self._Y = obj
                        else:
                            pred = obj
                        del obj
                    if self.cfg.PROBLEM.NDIM != '3D': 
                        self._X = X_original.copy()
                        del X_original
                    else:
                        pred = np.expand_dims(pred,0)
                        if self._Y is not None:  self._Y = np.expand_dims(self._Y,0)

                if self.cfg.DATA.REFLECT_TO_COMPLETE_SHAPE: 
                    if self.cfg.PROBLEM.NDIM == '2D':
                        pred = pred[:,-reflected_orig_shape[1]:,-reflected_orig_shape[2]:]
                        if self._Y is not None:
                            self._Y = self._Y[:,-reflected_orig_shape[1]:,-reflected_orig_shape[2]:]
                    else:
                        pred = pred[:,-reflected_orig_shape[1]:,-reflected_orig_shape[2]:,-reflected_orig_shape[3]:]
                        if self._Y is not None:
                            self._Y = self._Y[:,-reflected_orig_shape[1]:,-reflected_orig_shape[2]:,-reflected_orig_shape[3]:]

                # Argmax if needed
                if self.cfg.MODEL.N_CLASSES > 2 and self.cfg.DATA.TEST.ARGMAX_TO_OUTPUT:
                    # Multi-head case of instance segmentation
                    if pred.shape[-1] > self.cfg.MODEL.N_CLASSES:
                        pred = np.concatenate([pred[...,:-(self.cfg.MODEL.N_CLASSES)], 
                            np.expand_dims(np.argmax(pred[...,-(self.cfg.MODEL.N_CLASSES):],-1), -1)], axis=-1)
                    else:
                        pred = np.expand_dims(np.argmax(pred,-1), -1)
                    if self.cfg.DATA.TEST.LOAD_GT: self._Y = np.expand_dims(np.argmax(self._Y,-1), -1)

                # Apply mask
                if self.cfg.TEST.POST_PROCESSING.APPLY_MASK:
                    pred = np.expand_dims(apply_binary_mask(pred[0], self.cfg.DATA.TEST.BINARY_MASKS),0)

                # Save image
                if self.cfg.PATHS.RESULT_DIR.PER_IMAGE != "":
                    save_tif(pred, self.cfg.PATHS.RESULT_DIR.PER_IMAGE, self.processing_filenames, 
                        verbose=self.cfg.TEST.VERBOSE)

                if self.cfg.DATA.TEST.LOAD_GT and self.cfg.PROBLEM.INSTANCE_SEG.DATA_CHANNELS != "Dv2":
                    if self.cfg.LOSS.TYPE != 'MASKED_BCE':
                        _iou_merge_patches = jaccard_index_numpy((self._Y>0.5).astype(np.uint8), (pred>0.5).astype(np.uint8))
                        _ov_iou_merge_patches = voc_calculation((self._Y>0.5).astype(np.uint8), (pred>0.5).astype(np.uint8),
                            _iou_merge_patches)
                    else:
                        exclusion_mask = self._Y < 2
                        binY = self._Y * exclusion_mask.astype( float )
                        _iou_merge_patches = jaccard_index_numpy((binY>0.5).astype(np.uint8), (pred>0.5).astype(np.uint8))
                        _ov_iou_merge_patches = voc_calculation((binY>0.5).astype(np.uint8), (pred>0.5).astype(np.uint8),
                            _iou_merge_patches)
                    self.stats['iou_merge_patches'] += _iou_merge_patches
                    self.stats['ov_iou_merge_patches'] += _ov_iou_merge_patches

                ############################
                ### POST-PROCESSING (3D) ###
                ############################
                if self.post_processing['per_image']:
                    pred, _iou_post, _ov_iou_post = apply_post_processing(self.cfg, pred, self._Y)
                    self.stats['iou_merge_patches_post'] += _iou_post
                    self.stats['ov_iou_merge_patches_post'] += _ov_iou_post
                    save_tif(pred, self.cfg.PATHS.RESULT_DIR.PER_IMAGE_POST_PROCESSING, self.processing_filenames,
                        verbose=self.cfg.TEST.VERBOSE)
            else:
<<<<<<< HEAD
                # load predictions from file
                if self.post_processing['per_image']:
                    pred, _, _ = load_3d_images_from_dir( self.cfg.PATHS.RESULT_DIR.PER_IMAGE_POST_PROCESSING )
                else:
                    pred, _, _ = load_3d_images_from_dir( self.cfg.PATHS.RESULT_DIR.PER_IMAGE )
                if pred.ndim == 5:
                    pred = np.squeeze( pred, 0 )
=======
                # Load predictions from file
                f = self.cfg.PATHS.RESULT_DIR.PER_IMAGE_POST_PROCESSING if self.post_processing['per_image'] else self.cfg.PATHS.RESULT_DIR.PER_IMAGE
                f_name = load_data_from_dir if self.cfg.PROBLEM.NDIM == '2D' else load_3d_images_from_dir
                pred, _, _ = f_name(f)
>>>>>>> 4c409840

            self.after_merge_patches(pred)
            
            if self.cfg.TEST.ANALIZE_2D_IMGS_AS_3D_STACK:
                self.all_pred.append(pred)
                if self.cfg.DATA.TEST.LOAD_GT: self.all_gt.append(self._Y)            

        ##################
        ### FULL IMAGE ###
        ##################
        if self.cfg.TEST.FULL_IMG and self.cfg.PROBLEM.NDIM == '2D':
            self._X, o_test_shape = check_downsample_division(self._X, len(self.cfg.MODEL.FEATURE_MAPS)-1)
            if not self.cfg.TEST.REUSE_PREDICTIONS:
                if self.cfg.DATA.TEST.LOAD_GT:
                    self._Y, _ = check_downsample_division(self._Y, len(self.cfg.MODEL.FEATURE_MAPS)-1)

                # Evaluate each img
                if self.cfg.DATA.TEST.LOAD_GT:
                    with torch.cuda.amp.autocast():
                        output = self.model_call_func(self._X)
                        loss = self.loss(output, to_pytorch_format(self._Y, self.axis_order, self.device, dtype=self.loss_dtype))
                    self.stats['loss'] += loss.item()
                    del output

                # Make the prediction
                if self.cfg.TEST.AUGMENTATION:
                    pred = ensemble8_2d_predictions(self._X[0], axis_order_back=self.axis_order_back, 
                        pred_func=self.model_call_func, axis_order=self.axis_order, device=self.device,
                        mode=self.cfg.TEST.AUGMENTATION_MODE)
                else:
                    with torch.cuda.amp.autocast():
                        pred = self.model_call_func(self._X)
                pred = self.apply_model_activations(pred)
                # Multi-head concatenation
                if isinstance(pred, list):
                    pred = torch.cat((pred[0], torch.argmax(pred[1], axis=1).unsqueeze(1)), dim=1)  
                pred = to_numpy_format(pred, self.axis_order_back)  
                del self._X 

                # Recover original shape if padded with check_downsample_division
                pred = pred[:,:o_test_shape[1],:o_test_shape[2]]
                if self.cfg.DATA.TEST.LOAD_GT: self._Y = self._Y[:,:o_test_shape[1],:o_test_shape[2]]

                # Save image
                if pred.ndim == 4 and self.cfg.PROBLEM.NDIM == '3D':
                    save_tif(np.expand_dims(pred,0), self.cfg.PATHS.RESULT_DIR.FULL_IMAGE, self.processing_filenames,
                        verbose=self.cfg.TEST.VERBOSE)
                else:
                    save_tif(pred, self.cfg.PATHS.RESULT_DIR.FULL_IMAGE, self.processing_filenames, verbose=self.cfg.TEST.VERBOSE)

                # Argmax if needed
                if self.cfg.MODEL.N_CLASSES > 2 and self.cfg.DATA.TEST.ARGMAX_TO_OUTPUT:
                    pred = np.expand_dims(np.argmax(pred,-1), -1)
                    if self.cfg.DATA.TEST.LOAD_GT: self._Y = np.expand_dims(np.argmax(self._Y,-1), -1)

                if self.cfg.TEST.POST_PROCESSING.APPLY_MASK:
                    pred = apply_binary_mask(pred, self.cfg.DATA.TEST.BINARY_MASKS)
                    
                if self.cfg.DATA.TEST.LOAD_GT:
                    score = jaccard_index_numpy((self._Y>0.5).astype(np.uint8), (pred>0.5).astype(np.uint8))
                    self.stats['iou'] += score
                    self.stats['ov_iou'] += voc_calculation((self._Y>0.5).astype(np.uint8), (pred>0.5).astype(np.uint8), score)
            else:
                # load predictions from file
                pred, _, _ = load_data_from_dir( self.cfg.PATHS.RESULT_DIR.FULL_IMAGE )
                if pred.ndim == 5:
                    pred = np.squeeze( pred, 0 )

            if self.cfg.TEST.ANALIZE_2D_IMGS_AS_3D_STACK:
                self.all_pred.append(pred)
                if self.cfg.DATA.TEST.LOAD_GT: self.all_gt.append(self._Y)

            self.after_full_image(pred)

    def normalize_stats(self, image_counter):
        """
        Normalize statistics.  

        Parameters
        ----------
        image_counter : int
            Number of images to average the metrics.
        """
        # Per crop
        self.stats['loss_per_crop'] = self.stats['loss_per_crop'] / self.stats['patch_counter'] if self.stats['patch_counter'] != 0 else 0
        self.stats['iou_per_crop'] = self.stats['iou_per_crop'] / self.stats['patch_counter'] if self.stats['patch_counter'] != 0 else 0

        # Merge patches
        self.stats['iou_merge_patches'] = self.stats['iou_merge_patches'] / image_counter
        self.stats['ov_iou_merge_patches'] = self.stats['ov_iou_merge_patches'] / image_counter

        # Full image
        self.stats['iou'] = self.stats['iou'] / image_counter
        self.stats['loss'] = self.stats['loss'] / image_counter
        self.stats['ov_iou'] = self.stats['ov_iou'] / image_counter

        if self.post_processing['per_image']:
            self.stats['iou_merge_patches_post'] = self.stats['iou_merge_patches_post'] / image_counter
            self.stats['ov_iou_merge_patches_post'] = self.stats['ov_iou_merge_patches_post'] / image_counter
            
    def print_stats(self, image_counter):
        """
        Print statistics.  

        Parameters
        ----------
        image_counter : int
            Number of images to call ``normalize_stats``.
        """
        self.normalize_stats(image_counter)
        if self.cfg.DATA.TEST.LOAD_GT:
            if not self.cfg.TEST.FULL_IMG:
                print("Loss (per patch): {}".format(self.stats['loss_per_crop']))
                print("Test Foreground IoU (per patch): {}".format(self.stats['iou_per_crop']))
                print(" ")
                print("Test Foreground IoU (merge patches): {}".format(self.stats['iou_merge_patches']))
                print("Test Overall IoU (merge patches): {}".format(self.stats['ov_iou_merge_patches']))
                print(" ")
            else:
                print("Loss (per image): {}".format(self.stats['loss']))
                print("Test Foreground IoU (per image): {}".format(self.stats['iou']))
                print("Test Overall IoU (per image): {}".format(self.stats['ov_iou']))
                print(" ")

    def print_post_processing_stats(self):
        """
        Print post-processing statistics.
        """
        if self.post_processing['per_image']:
            print("Test Foreground IoU (merge patches - post-processing): {}".format(self.stats['iou_merge_patches_post']))
            print("Test Overall IoU (merge patches - post-processing): {}".format(self.stats['ov_iou_merge_patches_post']))
            print(" ")
        if self.post_processing['as_3D_stack']:
            print("Test Foreground IoU (as 3D stack - post-processing): {}".format(self.stats['iou_as_3D_stack_post']))
            print("Test Overall IoU (as 3D stack - post-processing): {}".format(self.stats['ov_iou_as_3D_stack_post']))
            print(" ")     

    @abstractmethod
    def after_merge_patches(self, pred):
        """
        Place any code that needs to be done after merging all predicted patches into the original image.

        Parameters
        ----------
        pred : Torch Tensor
            Model prediction.
        """
        raise NotImplementedError

    def after_merge_patches_by_chunks_proccess_entire_pred(self, filename):
        """
        Place any code that needs to be done after merging all predicted patches into the original image
        but in the process made chunk by chunk. This function will operate over the entire predicted
        image.

        Parameters
        ----------
        filename : List of str
            Filename of the predicted image H5/Zarr.  
        """
        # Load H5/Zarr and convert it into numpy array
        pred_file, pred = read_chunked_data(filename)
        pred = np.squeeze(np.array(pred, dtype=self.dtype))
        if self.cfg.TEST.BY_CHUNKS.FORMAT == "h5":
            pred_file.close()

        # Adjust shape
        if pred.ndim < 3:
            raise ValueError("Read image seems to be 2D: {}. Path: {}".format(pred.shape, filename))
        if pred.ndim == 3: 
            pred = np.expand_dims(pred, -1)
        else:
            min_val = min(pred.shape)
            channel_pos = pred.shape.index(min_val)
            if channel_pos != 3 and pred.shape[channel_pos] <= 4:
                new_pos = [x for x in range(4) if x != channel_pos]+[channel_pos,]
                pred = pred.transpose(new_pos)

        fname, file_extension = os.path.splitext(os.path.basename(filename))
        self.processing_filenames = [fname+".tif"]
        self.after_merge_patches(pred)

    @abstractmethod
    def after_merge_patches_by_chunks_proccess_patch(self, filename):
        """
        Place any code that needs to be done after merging all predicted patches into the original image
        but in the process made chunk by chunk. This function will operate patch by patch defined by 
        ``DATA.PATCH_SIZE``.

        Parameters
        ----------
        filename : List of str
            Filename of the predicted image H5/Zarr.  
        """
        raise NotImplementedError

    @abstractmethod
    def after_full_image(self, pred):
        """
        Place here any code that must be executed after generating the prediction by supplying the entire image to the model. 
        To enable this, the model should be convolutional, and the image(s) should be in a 2D format. Using 3D images as 
        direct inputs to the model is not feasible due to their large size.
        
        Parameters
        ----------
        pred : Torch Tensor
            Model prediction. 
        """
        raise NotImplementedError

    def after_all_images(self):
        """
        Place here any code that must be done after predicting all images. 
        """
        ############################
        ### POST-PROCESSING (2D) ###
        ############################
        if self.post_processing['as_3D_stack']:
            self.all_pred = np.concatenate(self.all_pred)
            self.all_gt = np.concatenate(self.all_gt) if self.cfg.DATA.TEST.LOAD_GT else None
            save_tif(np.expand_dims(self.all_pred,0), self.cfg.PATHS.RESULT_DIR.AS_3D_STACK, verbose=self.cfg.TEST.VERBOSE)
            save_tif(np.expand_dims((self.all_pred>0.5).astype(np.uint8),0), self.cfg.PATHS.RESULT_DIR.AS_3D_STACK_BIN, verbose=self.cfg.TEST.VERBOSE)
            self.all_pred, self.stats['iou_as_3D_stack_post'], self.stats['ov_iou_as_3D_stack_post'] = apply_post_processing(self.cfg, self.all_pred, self.all_gt)
            save_tif(np.expand_dims(self.all_pred,0), self.cfg.PATHS.RESULT_DIR.AS_3D_STACK_POST_PROCESSING, verbose=self.cfg.TEST.VERBOSE)

def extract_patch_from_dataset(data, cfg, input_queue, extract_info_queue, verbose=False):
    """
    Extract patches from data and put them into a queue read by each GPU inference process.
    This function will be run by a child process created for every test sample.  

    Parameters
    ----------
    data : Str or Numpy array
        If str it will be consider a path to load a H5/Zarr file. If not, it will be considered as the 
        data to extract patches from. 

    cfg : YACS configuration
        Running configuration.

    input_queue : Multiprocessing queue 
        Queue to put each extracted patch into.

    extract_info_queue : Multiprocessing queue 
        Auxiliary queue to pass information between processes. 
    
    verbose : bool, optional
        To print useful information for debugging.  
    """
    if verbose and cfg.SYSTEM.NUM_GPUS > 1:
        if isinstance(data, str):
            print(f"[Rank {get_rank()} ({os.getpid()})] In charge of extracting patch from data from {data}")
        else:
            print(f"[Rank {get_rank()} ({os.getpid()})] In charge of extracting patch from data from Numpy array {data.shape}")

    # Load H5/Zarr in case we need it
    if isinstance(data, str):
        data_file, data = read_chunked_data(data)

    # Process of extracting each patch
    patch_counter = 0
    for obj in extract_3D_patch_with_overlap_yield(data, cfg.DATA.PATCH_SIZE, cfg.TEST.BY_CHUNKS.INPUT_IMG_AXES_ORDER,
        overlap=cfg.DATA.TEST.OVERLAP, padding=cfg.DATA.TEST.PADDING, total_ranks=max(1,cfg.SYSTEM.NUM_GPUS), 
        rank=get_rank(), verbose=verbose):

        if is_main_process():
            img, patch_coords, total_vol, z_vol_info, list_of_vols_in_z = obj
        else: 
            img, patch_coords, total_vol = obj

        img = np.expand_dims(img,0)
        input_queue.put([img, patch_coords])

        if patch_counter == 0:
            # This goes for the child process in charge of inserting data patches (insert_patch_into_dataset function)
            extract_info_queue.put(total_vol)
        patch_counter += 1

    # Send a sentinel so the main thread knows that there is no more data
    input_queue.put(None)  

    # Send to the main thread patch_counter
    extract_info_queue.put(patch_counter)
    if is_main_process():
        extract_info_queue.put(z_vol_info)
        extract_info_queue.put(list_of_vols_in_z)

    if verbose and cfg.SYSTEM.NUM_GPUS > 1:
        if isinstance(data, str):
            print(f"[Rank {get_rank()} ({os.getpid()})] Finish extracting patches from data {data}")
        else:
            print(f"[Rank {get_rank()} ({os.getpid()})] Finish extracting patches from data {data.shape}")

    if 'data_file' in locals() and cfg.TEST.BY_CHUNKS.FORMAT == "h5":
        data_file.close()

def insert_patch_into_dataset(data_filename, data_filename_mask, data_shape, output_queue, extract_info_queue, cfg, 
    dtype_str, dtype, file_type, verbose=False):
    """
    Insert predicted patches (in ``output_queue``) in its original position in a H5/Zarr file. Each GPU will create
    a file containing the part it has processed (as we can not write the same H5/Zarr file ar the same time). Then, 
    the main rank will create the final image. This function will be run by a child process created for every 
    test sample.  

    Parameters
    ----------
    data_filename : Str or Numpy array
        If str it will be consider a path to load a H5/Zarr file. If not, it will be considered as the 
        data to extract patches from. 

    data_shape : YACS configuration
        Shape of the H5/Zarr file dataset to create. 

    output_queue : Multiprocessing queue 
        Queue to get each prediction from.

    extract_info_queue : Multiprocessing queue 
        Auxiliary queue to pass information between processes. 
    
    cfg : YACS configuration
        Running configuration.

    dtype_str : str
        Type of the H5/Zarr dataset to create.

    dtype : Numpy dtype
        Type of the H5/Zarr dataset to create. Only used if a TIF file is created by selected to do so
        with ``TEST.BY_CHUNKS.SAVE_OUT_TIF`` variable. 

    verbose : bool, optional
        To print useful information for debugging. 
    """
    if verbose and cfg.SYSTEM.NUM_GPUS > 1:
        print(f"[Rank {get_rank()} ({os.getpid()})] In charge of inserting patches into data . . .")
    
    if file_type == "h5":
        fid = h5py.File(data_filename, "w") 
        fid_mask = h5py.File(data_filename_mask, "w") 
    else:
        fid = zarr.open_group(data_filename, mode="w")
        fid_mask = zarr.open_group(data_filename_mask, mode="w")
      
    filename, file_extension = os.path.splitext(os.path.basename(data_filename))
    
    # Obtain the total patches so we can display it for the user
    total_patches = extract_info_queue.get(timeout=60)
    for i in tqdm(range(total_patches), disable=not is_main_process()):
        p, m, patch_coords = output_queue.get(timeout=60)

        if 'data' not in locals():
            # Channel dimension should be equal to the number of channel of the prediction
            out_data_shape = tuple(data_shape)
            if "C" not in cfg.TEST.BY_CHUNKS.INPUT_IMG_AXES_ORDER:
                out_data_shape = tuple(out_data_shape) + (p.shape[-1],)
                out_data_order = cfg.TEST.BY_CHUNKS.INPUT_IMG_AXES_ORDER + "C"
            else:
                out_data_shape = tuple(out_data_shape[:-1]) + (p.shape[-1],)
                out_data_order = cfg.TEST.BY_CHUNKS.INPUT_IMG_AXES_ORDER

            if file_type == "h5":
                data = fid.create_dataset("data", out_data_shape, dtype=dtype_str, compression="gzip")
                mask = fid_mask.create_dataset("data", out_data_shape, dtype=dtype_str, compression="gzip")
            else:
                data = fid.create_dataset("data", shape=out_data_shape, dtype=dtype_str)
                mask = fid_mask.create_dataset("data", shape=out_data_shape, dtype=dtype_str)

        # Adjust slices to calculate where to insert the predicted patch. This slice does not have into account the 
        # channel so any of them can be inserted 
        slices = (slice(patch_coords[0][0],patch_coords[0][1]),slice(patch_coords[1][0],patch_coords[1][1]),
            slice(patch_coords[2][0],patch_coords[2][1]), slice(None))
        data_ordered_slices = tuple(order_dimensions(slices, input_order="ZYXC", output_order=cfg.TEST.BY_CHUNKS.INPUT_IMG_AXES_ORDER,
            default_value=0))

        # Adjust patch slice to transpose it before inserting intop the final data 
        current_order = np.array(range(len(p.shape)))
        transpose_order = order_dimensions(current_order, input_order="ZYXC", output_order=out_data_order,
            default_value=np.nan)
        transpose_order = [x for x in transpose_order if not np.isnan(x)]

        data[data_ordered_slices] += p.transpose(transpose_order)
        mask[data_ordered_slices] += m.transpose(transpose_order)

        # Force flush after some iterations
        if i % cfg.TEST.BY_CHUNKS.FLUSH_EACH == 0 and file_type == "h5":
            fid.flush() 
            fid_mask.flush() 

    # Save image
    if cfg.TEST.BY_CHUNKS.SAVE_OUT_TIF and cfg.PATHS.RESULT_DIR.PER_IMAGE != "":
        current_order = np.array(range(len(data.shape)))
        transpose_order = order_dimensions(current_order, input_order=out_data_order,
            output_order="TZYXC", default_value=np.nan)
        transpose_order = [x for x in transpose_order if not np.isnan(x)]
        data = np.array(data, dtype=dtype).transpose(transpose_order)
        mask = np.array(mask, dtype=dtype).transpose(transpose_order)
        if "T" not in out_data_order:
            data = np.expand_dims(data,0)
            mask = np.expand_dims(mask,0)
        save_tif(data, cfg.PATHS.RESULT_DIR.PER_IMAGE, [filename+".tif"], verbose=verbose)
        save_tif(mask, cfg.PATHS.RESULT_DIR.PER_IMAGE, [filename+"_mask.tif"], verbose=verbose)
    if file_type == "h5":
        fid.close()        
        fid_mask.close()

    if verbose and cfg.SYSTEM.NUM_GPUS > 1:
        print(f"[Rank {get_rank()} ({os.getpid()})] Finish inserting patches into data . . .")<|MERGE_RESOLUTION|>--- conflicted
+++ resolved
@@ -1375,20 +1375,12 @@
                     save_tif(pred, self.cfg.PATHS.RESULT_DIR.PER_IMAGE_POST_PROCESSING, self.processing_filenames,
                         verbose=self.cfg.TEST.VERBOSE)
             else:
-<<<<<<< HEAD
-                # load predictions from file
-                if self.post_processing['per_image']:
-                    pred, _, _ = load_3d_images_from_dir( self.cfg.PATHS.RESULT_DIR.PER_IMAGE_POST_PROCESSING )
-                else:
-                    pred, _, _ = load_3d_images_from_dir( self.cfg.PATHS.RESULT_DIR.PER_IMAGE )
-                if pred.ndim == 5:
-                    pred = np.squeeze( pred, 0 )
-=======
                 # Load predictions from file
                 f = self.cfg.PATHS.RESULT_DIR.PER_IMAGE_POST_PROCESSING if self.post_processing['per_image'] else self.cfg.PATHS.RESULT_DIR.PER_IMAGE
                 f_name = load_data_from_dir if self.cfg.PROBLEM.NDIM == '2D' else load_3d_images_from_dir
                 pred, _, _ = f_name(f)
->>>>>>> 4c409840
+                if pred.ndim == 5:
+                    pred = np.squeeze( pred, 0 )
 
             self.after_merge_patches(pred)
             
