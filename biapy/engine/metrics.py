--- conflicted
+++ resolved
@@ -525,12 +525,8 @@
             assert y_true.shape[1] == 2, f"Seems that the GT loaded doesn't have 2 channels as expected in BC. GT shape: {y_true.shape}"
             loss = self.weights[0]*self.binary_channels_loss(_y_pred[:,0], y_true[:,0])+\
                    self.weights[1]*self.binary_channels_loss(_y_pred[:,1], y_true[:,1])
-<<<<<<< HEAD
-        elif self.out_channels in ["BCM"]:
-=======
         elif self.out_channels == "BCM":
             assert y_true.shape[1] == 3, f"Seems that the GT loaded doesn't have 3 channels as expected in BCM. GT shape: {y_true.shape}"
->>>>>>> aeb98cd9
             loss = self.weights[0]*self.binary_channels_loss(_y_pred[:,0], y_true[:,0])+\
                    self.weights[1]*self.binary_channels_loss(_y_pred[:,1], y_true[:,1])+\
                    self.weights[2]*self.binary_channels_loss(_y_pred[:,2], y_true[:,2])   
